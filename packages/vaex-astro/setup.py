import os
import imp
from setuptools import setup

dirname = os.path.dirname(__file__)
path_version = os.path.join(dirname, 'vaex/astro/_version.py')
version = imp.load_source('version', path_version)

<<<<<<< HEAD
name        = 'vaex'
author      = 'Maarten A. Breddels'
author_email= 'maartenbreddels@gmail.com'
license     = 'MIT'
version     = version.__version__
url         = 'https://www.github.com/maartenbreddels/vaex'
install_requires_astro = ['vaex-core>=0.1', 'kapteyn']
=======
name = 'vaex'
author = "Maarten A. Breddels"
author_email = "maartenbreddels@gmail.com"
license = 'MIT'
version = version.__version__
url = 'https://www.github.com/maartenbreddels/vaex'
install_requires_astro = ["vaex-core>=0.1", "kapteyn"]
>>>>>>> f133e3b7

setup(name=name + '-astro',
      version=version,
      description='Astronomy related transformations and FITS file support',
      url=url,
      author=author,
      author_email=author_email,
      install_requires=install_requires_astro,
      license=license,
      packages=['vaex.astro'],
      zip_safe=False,
      entry_points={'vaex.plugin': ['astro = vaex.astro.transformations:add_plugin']}
      )<|MERGE_RESOLUTION|>--- conflicted
+++ resolved
@@ -6,7 +6,6 @@
 path_version = os.path.join(dirname, 'vaex/astro/_version.py')
 version = imp.load_source('version', path_version)
 
-<<<<<<< HEAD
 name        = 'vaex'
 author      = 'Maarten A. Breddels'
 author_email= 'maartenbreddels@gmail.com'
@@ -14,15 +13,6 @@
 version     = version.__version__
 url         = 'https://www.github.com/maartenbreddels/vaex'
 install_requires_astro = ['vaex-core>=0.1', 'kapteyn']
-=======
-name = 'vaex'
-author = "Maarten A. Breddels"
-author_email = "maartenbreddels@gmail.com"
-license = 'MIT'
-version = version.__version__
-url = 'https://www.github.com/maartenbreddels/vaex'
-install_requires_astro = ["vaex-core>=0.1", "kapteyn"]
->>>>>>> f133e3b7
 
 setup(name=name + '-astro',
       version=version,
