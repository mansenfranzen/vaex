--- conflicted
+++ resolved
@@ -94,27 +94,15 @@
 	def mainloop(self):
 		logger.info("serving at http://%s:%d" % (self.address, self.port))
 		self.ioloop = tornado.ioloop.IOLoop.current()
-<<<<<<< HEAD
-		#self.application.listen(self.port, address=self.address)
-		self.server = tornado.httpserver.HTTPServer(self.application)
-		self.server.listen(self.port, self.address)
-=======
-
 		# listen doesn't return a server object, which we need to close
 		#self.application.listen(self.port, address=self.address)
 		from tornado.httpserver import HTTPServer
 		self.server = HTTPServer(self.application)
 		self.server.listen(self.port, self.address)
-
->>>>>>> 790d3631
 		self.ioloop.add_callback(self.started.set)
 		self.ioloop.start()
 
 	def stop_serving(self):
-<<<<<<< HEAD
-=======
-		#self.application.listen()
->>>>>>> 790d3631
 		self.server.stop()
 		self.ioloop.stop()
 
