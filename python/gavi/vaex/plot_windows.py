# -*- coding: utf-8 -*-
import collections
import copy
from matplotlib.backends.backend_qt4agg import FigureCanvasQTAgg as FigureCanvas
from matplotlib.backends.backend_qt4agg import NavigationToolbar2QTAgg as NavigationToolbarQt
from matplotlib.figure import Figure
import matplotlib
import matplotlib.colors
from matplotlib.widgets import Lasso, LassoSelector
import matplotlib.widgets 
import matplotlib.cm
from gavi.multithreading import ThreadPool
import gavi.vaex.volumerendering
import gavi.vaex.imageblending
from gavi.vaex import widgets

from operator import itemgetter
import os
import gavi
import numpy as np
import functools
import time
import copy

import gavi.logging
import gavi.events
import gavi.vaex.undo as undo
import gavi.kld
import numexpr as ne
import gavi.vaex.plugin as plugin
import gavi.vaex.plugin.zoom
import gavi.vaex.plugin.vector3d
import gavi.vaex.plugin.animation
import gavi.vaex.plugin.transferfunction
#import gavi.vaex.plugin.dispersions
import gavi.vaex.plugin.favorites
from gavi.vaex.grids import Grids
import gavi.vaex.layers

from numba import jit

#import subspacefind
import gavifast
subspacefind = gavifast

block = np.arange(10., dtype=np.float64)[::1]
mask = np.zeros(10, dtype=np.bool)
xmin, xmax = 3, 6
gavifast.range_check(block, mask, xmin, xmax)
print mask

logger = gavi.logging.getLogger("gavi.vaex")

from qt import *

import sys

from gavi.icons import iconfile

@jit(nopython=True)
def range_check(block, mask, xmin, xmax):
	length = len(block)
	for i in range(length):
		mask[i] = (block[i] > xmin) and (block[i] <= xmax)

import math
@jit(nopython=True)
def find_nearest_index_(datax, datay, x, y, wx, wy):
	N = len(datax)
	index = 0
	mindistance = math.sqrt((datax[0]-x)**2/wx**2 + (datay[0]-y)**2/wy**2)
	for i in range(1,N):
		distance = math.sqrt((datax[i]-x)**2/wx**2 + (datay[i]-y)**2/wy**2)
		if distance < mindistance:
			mindistance = distance
			index = i
	return index
		

def find_nearest_index(datax, datay, x, y, wx, wy):
	index = find_nearest_index_(datax, datay, x, y, wx, wy)
	distance = math.sqrt((datax[index]-x)**2/wx**2 + (datay[index]-y)**2/wy**2)
	return index, distance


@jit(nopython=True)
def find_nearest_index1d_(datax, x):
	N = len(datax)
	index = 0
	mindistance = math.sqrt((datax[0]-x)**2)
	for i in range(1,N):
		distance = math.sqrt((datax[i]-x)**2)
		if distance < mindistance:
			mindistance = distance
			index = i
	return index

def find_nearest_index1d(datax, x):
	index = find_nearest_index1d_(datax, x)
	distance = math.sqrt((datax[index]-x)**2)
	return index, distance
		
import gavi.vaex.colormaps


		
		
class Mover(object):
	def __init__(self, plot, axes):
		self.plot = plot
		self.axes = axes
		self.canvas = self.axes.figure.canvas
		self.axes = None
		
		print "MOVER!"
		self.canvas.mpl_connect('scroll_event', self.mpl_scroll)
		self.last_x, self.last_y = None, None
		self.handles = []
		self.handles.append(self.canvas.mpl_connect('motion_notify_event', self.mouse_move))
		self.handles.append(self.canvas.mpl_connect('button_press_event', self.mouse_down))
		self.handles.append(self.canvas.mpl_connect('button_release_event', self.mouse_up))
		self.begin_x, self.begin_y = None, None
		self.moved = False
		self.zoom_queue = []
		self.zoom_counter = 0
		
	def disconnect_events(self):
		for handle in self.handles:
			self.canvas.mpl_disconnect(handle)
		
	def mouse_up(self, event):
		self.last_x, self.last_y = None, None
		if self.moved:
			# self.plot.ranges = list(self.plot.ranges_show)
			#for layer in self.plot.layers:
			#	layer.ranges = list(self.plot)
			#self.plot.compute()
			#self.plot.jobsManager.execute()
			self.plot.queue_update(delay=10)
			self.moved = False
	
	def mouse_down(self, event):
		self.moved = False
		print event.button
		if event.dblclick:
			factor = 0.333
			if event.button != 1:
				factor = 1/factor
			self.plot.zoom(factor, axes=event.inaxes, x=event.xdata, y=event.ydata)
		else:
			self.begin_x, self.begin_y = event.xdata, event.ydata
			self.last_x, self.last_y = event.xdata, event.ydata
			self.current_axes = event.inaxes
			self.plot.ranges_begin = list(self.plot.ranges_show)
	
	def mouse_move(self, event):
		#return
		#print event.xdata, event.ydata, event.button
		#print event.key
		if self.last_x is not None and event.xdata is not None and self.current_axes is not None:
			#axes = event.inaxes
			transform = self.current_axes.transData.inverted().transform
			x_data, y_data = event.xdata, event.ydata
			self.moved = True
			dx = self.last_x - x_data
			dy = self.last_y - y_data 
			xmin, xmax = self.plot.ranges_show[self.current_axes.xaxis_index][0] + dx, self.plot.ranges_show[self.current_axes.xaxis_index][1] + dx
			if self.plot.dimensions == 1:
				ymin, ymax = self.plot.range_level[0] + dy, self.plot.range_level[1] + dy
			else:
				ymin, ymax = self.plot.ranges_show[self.current_axes.yaxis_index][0] + dy, self.plot.ranges_show[self.current_axes.yaxis_index][1] + dy
			#self.plot.ranges_show = [[xmin, xmax], [ymin, ymax]]
			self.plot.ranges_show[self.current_axes.xaxis_index] = [xmin, xmax]
			if self.plot.dimensions == 1:
				self.plot.range_level = [ymin, ymax]
			else:
				self.plot.ranges_show[self.current_axes.yaxis_index] = [ymin, ymax]
			# TODO: maybe the dimension should be stored in the axes, not in the plotdialog
			for axes in self.plot.getAxesList():
				if self.plot.dimensions == 1:
					# ftm we assume we only have 1 histogram, meabning axes == self.current_axes
					axes.set_xlim(*self.plot.ranges_show[self.current_axes.xaxis_index])
					axes.set_ylim(*self.plot.range_level)
				else:
					if axes.xaxis_index == self.current_axes.xaxis_index:
						axes.set_xlim(*self.plot.ranges_show[self.current_axes.xaxis_index])
					if axes.yaxis_index == self.current_axes.xaxis_index:
						axes.set_ylim(*self.plot.ranges_show[self.current_axes.xaxis_index])
					if axes.xaxis_index == self.current_axes.yaxis_index:
						axes.set_xlim(*self.plot.ranges_show[self.current_axes.yaxis_index])
					if axes.yaxis_index == self.current_axes.yaxis_index:
						axes.set_ylim(*self.plot.ranges_show[self.current_axes.yaxis_index])

			# transform again after we changed the axes limits
			transform = self.current_axes.transData.inverted().transform
			x_data, y_data = transform([event.x*1., event.y*1])
			self.last_x, self.last_y = x_data, y_data
				
			self.canvas.draw_idle()

		
		
	def mpl_scroll(self, event):
		print event.xdata, event.ydata, event.step
		factor = 10**(-event.step/8)
		self.zoom_counter += 1
		
		print dir(event)
		if factor < 1:
			self.plot.zoom(factor, event.inaxes, event.xdata, event.ydata)
			#self.zoom_queue.append((factor, event.xdata, event.ydata))
		else:
			self.plot.zoom(factor, event.inaxes, event.xdata, event.ydata) #, event.xdata, event.ydata)
			#self.zoom_queue.append((factor, None, None))
		return
		def idle_zoom(ignore=None, zoom_counter=None, axes=None):
			
			if zoom_counter < self.zoom_counter:
				pass # ignore, a later event will come
				print "ignored" * 30
			else:
				#zoom_queue = list((self.zoom_queue) # make copy to ensure it doesn't get modified in 
				for i, (factor, x, y) in enumerate(self.zoom_queue):
					# only redraw at last call
					is_last = i==len(self.zoom_queue)-1
					self.plot.zoom(factor, axes=axes, x=x, y=y, recalculate=False, history=False, redraw=is_last)
				self.zoom_queue = []
		if event.axes:
			QtCore.QTimer.singleShot(1, functools.partial(idle_zoom, zoom_counter=self.zoom_counter, axes=event.inaxes))
		#print repr(event)
		
		
		
		
		
		

class Queue(object):
	def __init__(self, name, default_delay, default_callable):
		self.name = name
		self.default_delay = default_delay
		self.counter = 0
		self.default_callable = default_callable
		
		
	def __call__(self, callable=None, delay=None, *args, **kwargs):
		if delay is None:
			delay = self.default_delay
		callable = callable or self.default_callable
		def call(ignore=None, counter=None, callable=None):
			if counter < self.counter:
				pass # ignore, more events coming
			else:
				#print ("CALL " + self.name + " ") * 100
				callable()
		callable = functools.partial(callable, *args, **kwargs)
		self.counter += 1
		print "add in queue", self.name, delay
		if delay == 0:
			call(counter=self.counter, callable=callable)
		else:
			QtCore.QTimer.singleShot(delay, functools.partial(call, counter=self.counter, callable=callable))


class PlotDialog(QtGui.QWidget):
	def add_axes(self):
		self.axes = self.fig.add_subplot(111)
		self.axes.xaxis_index = 0
		if self.dimensions > 1:
			self.axes.yaxis_index = 1
		self.axes.hold(True)
		
	def plug_toolbar(self, callback, order):
		self.plugin_queue_toolbar.append((callback, order))

	def plug_page(self, callback, pagename, pageorder, order):
		self.plugin_queue_page.append((callback, pagename, pageorder, order))

	def plug_grids(self, callback_define, callback_draw):
		self.plugin_grids_defines.append(callback_define)
		self.plugin_grids_draw.append(callback_draw)

	def getAxesList(self):
		return [self.axes]
	
	def __repr__(self):
		return "<%s at 0x%x layers=%r>" % (self.__class__.__name__, id(self), self.layers)
	
	def get_options(self):
		options = collections.OrderedDict()
<<<<<<< HEAD
		options["grid_size"] = self.grid_size
		options["vector_grid_size"] = self.vector_grid_size
		options["layers"] = []
		for layer in self.layers:
			options["layers"].append(layer.get_options())
=======
		#options["layer"] = collections.OrderedDict()
		options["ranges_show"] = self.ranges_show
		#options["grid_size"] = self.grid_size
		#options["vector_grid_size"] = self.vector_grid_size
		options["aspect"] = self.aspect
		layer = self.current_layer
		if layer is not None:
			options["layer"] = layer.get_options()
>>>>>>> da77dd06
		options = copy.deepcopy(options)
		return dict(options)

	def apply_options(self, options, update=True):
		#map = {"expressions",}
		print "settings options", options, options.keys()
		#recognize = "ranges_show grid_size vector_grid_size aspect".split()
		recognize = "ranges_show  aspect".split()
		for key in recognize:
			if key in options.keys():
				value = options[key]
				print "setting", key, "to value", value
				setattr(self, key, copy.copy(value))
				if key == "aspect":
					self.action_aspect_lock_one.setChecked(bool(value))
		for plugin in self.plugins:
			plugin.apply_options(options)
		for key in options.keys():
			if key not in recognize:
				logger.error("option %s not recognized, ignored" % key)
		layer = self.current_layer
		if layer is not None:
			layer.apply_options(options["layer"], update=False)
		if update:
			self.queue_update()

	def load_options(self, name):
		self.plugins_map["favorites"].load_options(name, update=False)

	def add_layer(self, expressions, dataset=None, name=None, **options):
		if dataset is None:
			dataset = self.dataset
		if name is None:
			name = options.get("name", "Layer: " + str(len(self.layers)+1))
		layer = gavi.vaex.layers.LayerTable(self, name, dataset, expressions, self.axisnames, options, self.jobsManager, self.pool, self.fig, self.canvas, copy.deepcopy(self.ranges_show))
		layer.build_widget_qt(self.widget_layer_stack) # layer.widget is the widget build
		self.widget_layer_stack.addWidget(layer.widget)

		#layer.build_widget_qt_layer_control(self.frame_layer_controls)
		#self.layout_frame_layer_controls.addWidget(layer.widget_layer_control)

		layer.widget.setVisible(False)
		self.layers.append(layer)
		self.layer_selection.addItem(name)
		self.layer_selection.setCurrentIndex(len(self.layers))



		def on_expression_change(layer, axis_index, expression):
			if not self.axis_lock: # and len(self.layers) == 1:
				self.ranges_show[axis_index] = None
			self.compute()
			error_text = self.jobsManager.execute()
			if error_text:
				dialog_error(self, "Error in expression", "Error: " +error_text)

		def on_plot_dirty(layer=None):
			self.queue_replot()

		layer.signal_expression_change.connect(on_expression_change)
		layer.signal_plot_dirty.connect(on_plot_dirty)
		layer.signal_plot_update.connect(self.queue_update)

		if "options" in options:
			assert self.current_layer == layer
			self.load_options(options["options"])
		layer.add_jobs()
		#self.jobsManager.execute()
		#self.queue_update()
		return layer

	def __init__(self, parent, jobsManager, dataset, dimensions, axisnames, width=5, height=4, dpi=100, **options):
		super(PlotDialog, self).__init__()
		self.parent_widget = parent
		self.options = options
		self.dataset = dataset
		self.dimensions = dimensions
		if "fraction" in self.options:
			dataset.setFraction(float(self.options["fraction"]))


		self.layers = []

		self.menu_bar = QtGui.QMenuBar(self)
		self.menu_file = QtGui.QMenu("&File", self.menu_bar)
		self.menu_bar.addMenu(self.menu_file)
		self.menu_view = QtGui.QMenu("&View", self.menu_bar)
		self.menu_bar.addMenu(self.menu_view)
		self.menu_mode = QtGui.QMenu("&Mode", self.menu_bar)
		self.menu_bar.addMenu(self.menu_mode)
		self.menu_selection = QtGui.QMenu("&Selection", self.menu_bar)
		self.menu_bar.addMenu(self.menu_selection)

		self.menu_samp = QtGui.QMenu("SAM&P", self.menu_bar)
		self.menu_bar.addMenu(self.menu_samp)


		self.undoManager = parent.undoManager
		self.setWindowTitle(dataset.name)
		self.jobsManager = jobsManager
		self.dataset = dataset
		self.axisnames = axisnames
		self.pool = ThreadPool()
		#self.expressions = expressions
		#self.dimensions = len(self.expressions)
		#self.grids = Grids(self.dataset, self.pool, *self.expressions)

		if self.dimensions == 3:
			self.resize(800+400,700)
		else:
			self.resize(800,700)


		self.plugin_queue_toolbar = [] # list of tuples (callback, order)
		self.plugins = [cls(self) for cls in gavi.vaex.plugin.PluginPlot.registry if cls.useon(self.__class__)]
		self.plugins_map = {plugin.name:plugin for plugin in self.plugins}
		#self.plugin_zoom = plugin.zoom.ZoomPlugin(self)

		self.aspect = None
		self.axis_lock = False

		self.update_counter = 0
		self.t_0 = 0
		self.t_last = 0

		self.shortcuts = []
		self.messages = {}

		self.grid_size = eval(self.options.get("grid_size", "512/2"))
		self.vector_grid_size = eval(self.options.get("vector_grid_size", "16"))


		self.fig = Figure(figsize=(width, height), dpi=dpi)
		self.canvas =  FigureCanvas(self.fig)
		self.canvas.setParent(self)
		self.add_axes()

		self.queue_update = Queue("update", 1000, self.update_direct) # a complete recalculation and refresh of the plot
		self.queue_redraw = Queue("redraw", 5, self.canvas.draw) # only draw the canvas again
		self.queue_replot = Queue("replot", 10, self.plot) # redo the whole plot, but no computation

		self.layout_main = QtGui.QVBoxLayout()
		self.layout_content = QtGui.QHBoxLayout()
		self.layout_main.setContentsMargins(0, 0, 0, 0)
		self.layout_content.setContentsMargins(0, 0, 0, 0)
		self.layout_main.setSpacing(0)
		self.layout_content.setSpacing(0)
		self.layout_main.addWidget(self.menu_bar)

		#self.button_layout.setSpacing(0)

		self.boxlayout = QtGui.QVBoxLayout()
		self.boxlayout_right = QtGui.QVBoxLayout()
		self.boxlayout.setContentsMargins(0, 0, 0, 0)
		self.boxlayout_right.setContentsMargins(0, 0, 0, 0)

		#self.ranges = [None for _ in range(self.dimensions)] # min/max for the data
		self.ranges_show = [None for _ in range(self.dimensions)] # min/max for the plots
		self.range_level_show = None
		# if zooming in with for instance pinching, we like to know what the ranges were
		# before zooming for the undo, and not all ranges in between
		self.last_ranges_show = None
		self.last_range_level_show = None

		#self.ranges_previous = None
		#self.ranges_show_previous = None
		#self.ranges_level_previous = None


		self.currentModes = None
		self.lastAction = None

		self.beforeCanvas(self.layout_main)
		self.layout_main.addLayout(self.layout_content, 1.)
		self.layout_plot_region = QtGui.QHBoxLayout()
		self.layout_plot_region.addWidget(self.canvas, 1)

		self.boxlayout.addLayout(self.layout_plot_region, 1)
		self.addToolbar2(self.layout_main)
		self.afterCanvas(self.boxlayout_right)
		self.layout_content.addLayout(self.boxlayout, 1.)

		self.status_bar = QtGui.QStatusBar(self)
		self.layout_main.addWidget(self.status_bar)

		self.layout_content.addLayout(self.boxlayout_right, 0)
		self.setLayout(self.layout_main)



		self.compute()
		self.jobsManager.after_execute.append(self.plot)

		#self.plot()
		FigureCanvas.setSizePolicy(self,
									QtGui.QSizePolicy.Expanding,
									QtGui.QSizePolicy.Expanding)
		FigureCanvas.updateGeometry(self)
		self.currentMode = None
		self.shortcuts = []

		self.grabGesture(QtCore.Qt.PinchGesture);
		self.grabGesture(QtCore.Qt.PanGesture);
		self.grabGesture(QtCore.Qt.SwipeGesture);

		self.signal_samp_send_selection = gavi.events.Signal("samp send selection")

		self.signal_plot_finished = gavi.events.Signal("plot finished")

		self.canvas.mpl_connect('resize_event', self.on_resize_event)
		self.canvas.mpl_connect('motion_notify_event', self.onMouseMove)
		#self.pinch_ranges_show = [None for i in range(self.dimension)]

	def on_resize_event(self, event):
		if not self.action_mini_mode_ultra.isChecked():
			self.fig.tight_layout()
			self.queue_redraw()

	def event(self, event):
		if isinstance(event, QtGui.QGestureEvent):
			print event.activeGestures()
			for gesture in event.activeGestures():
				if isinstance(gesture, QtGui.QPinchGesture):
					center = gesture.centerPoint()
					print "center", center.x(), center.y(), gesture.totalScaleFactor(), gesture.scaleFactor()
					x, y =  center.x(), center.y()
					geometry = self.canvas.geometry()
					if geometry.contains(x, y):
						rx = x - geometry.x()
						ry = y - geometry.y()
						#nx, ny = rx/geometry.width(), y/geometry.height()
						transform = self.axes.transData.inverted().transform
						x_data, y_data = transform([rx, geometry.height()-1-ry])
						if gesture.lastScaleFactor() != 0:
							scale = (gesture.scaleFactor()/gesture.lastScaleFactor())
						else:
							scale = (gesture.scaleFactor())
						#@scale = gesture.totalScaleFactor()
						#print "ZOOM " * 100
						print rx, ry, x_data, y_data, scale
						scale = 1/(scale)
						self.zoom(scale, self.axes, x_data, y_data) # TODO: support for multiple axes
						#print dx, dy
			return True
		else:
			return super(PlotDialog, self).event(event)
			#print event, type(event)
			#return True


	def closeEvent(self, event):
		# disconnect this event, otherwise we get an update/redraw for nothing
		# since closing a dialog causes this event to fire otherwise
		self.parent_widget.plot_dialogs.remove(self)
		self.pool.close()
		#for axisbox, func in zip(self.axisboxes, self.onExpressionChangedPartials):
		#	axisbox.lineEdit().editingFinished.disconnect(func)
		#self.dataset.mask_listeners.remove(self.onSelectMask)
		#self.dataset.row_selection_listeners.remove(self.onSelectRow)
		#self.dataset.serie_index_selection_listeners.remove(self.onSerieIndexSelect)
		self.jobsManager.after_execute.remove(self.plot)
		for plugin in self.plugins:
			plugin.clean_up()
		super(PlotDialog, self).closeEvent(event)
		print "close event"

	#def onSerieIndexSelect(self, serie_index):
	#	pass

	def getExpressionList(self):
		return self.dataset.column_names

	def add_pages(self, toolbox):
		pass


	def afterCanvas(self, layout):

		layout.setContentsMargins(0, 0, 0, 0)
		layout.setSpacing(0)


		self.layer_box = QtGui.QGroupBox("Layers", self)
		self.layout_layer_box = QtGui.QVBoxLayout()
		self.layout_layer_box.setSpacing(0)
		self.layout_layer_box.setContentsMargins(0,0,0,0)
		self.layer_box.setLayout(self.layout_layer_box)



		self.layout_layer_buttons = QtGui.QHBoxLayout()


		self.button_layout_new = QtGui.QPushButton(QtGui.QIcon(iconfile("layer--plus")), "add")
		self.button_layout_delete = QtGui.QPushButton(QtGui.QIcon(iconfile("layer--minus")), "remove")
		self.layout_layer_buttons.addWidget(self.button_layout_new, 0)
		self.layout_layer_buttons.addWidget(self.button_layout_delete, 0)


		self.layer_selection = QtGui.QComboBox(self)
		self.layer_selection.addItems(["Layer controls"])
		self.layout_layer_box.addLayout(self.layout_layer_buttons)
		self.layout_layer_box.addWidget(self.layer_selection)
		self.current_layer = None
		def onSwitchLayer(index):
			print "switch to layer: ", index, self.layers
			#if self.current_layer is not None:
			#	self.bottom_layout.removeWidget(self.current_layer.widget)
			#	self.current_layer.widget.setVisible(False)
			#self.current_layer = self.layers[index]
			#self.current_layer.widget.setVisible(True)
			#self.bottom_layout.addWidget(self.current_layer.widget)
			#self.bottom_layout.update()
			#self.bottomFrame.updateGeometry()
			layer_index = index - 1
			if index == 0:
				self.current_layer = None
				for layer in self.layers:
					layer_control_widget = layer.grab_layer_control(self.frame_layer_controls)
					self.layout_frame_layer_controls.addWidget(layer_control_widget)
					#layer.build_widget_qt_layer_control(self.frame_layer_controls)
					#
			else:
				self.layers[layer_index].release_layer_control(self.frame_layer_controls)
				self.current_layer = self.layers[index-1]


			self.widget_layer_stack.setCurrentIndex(index)
			#self.widget_layer_stack.setCurrentIndex(0)

		self.layer_selection.currentIndexChanged.connect(onSwitchLayer)

		self.bottomFrame = QtGui.QFrame(self)
		layout.addWidget(self.bottomFrame, 0)

		self.bottom_layout = QtGui.QVBoxLayout()
		self.bottom_layout.setContentsMargins(0, 0, 0, 0)
		self.bottom_layout.setSpacing(0)

		self.bottomFrame.setLayout(self.bottom_layout)
		self.bottom_layout.addWidget(self.layer_box)

		self.widget_layer_stack = QtGui.QStackedWidget(self)
		self.bottom_layout.addWidget(self.widget_layer_stack)

		self.frame_layer_controls = QtGui.QGroupBox("Layer controls", self.widget_layer_stack)
		self.layout_frame_layer_controls = QtGui.QVBoxLayout(self.frame_layer_controls)
		self.layout_frame_layer_controls.setAlignment(QtCore.Qt.AlignTop)
		self.frame_layer_controls.setLayout(self.layout_frame_layer_controls)
		self.widget_layer_stack.addWidget(self.frame_layer_controls)

		self.frame_layer_controls_result = QtGui.QGroupBox("Layer result", self.frame_layer_controls)
		self.layout_frame_layer_controls_result = QtGui.QGridLayout()
		self.frame_layer_controls_result.setLayout(self.layout_frame_layer_controls_result)
		self.layout_frame_layer_controls_result.setSpacing(0)
		self.layout_frame_layer_controls_result.setContentsMargins(0,0,0,0)
		self.layout_frame_layer_controls.addWidget(self.frame_layer_controls_result)


		row = 0
		attr_name = "layer_brightness"
		self.layer_brightness = 1.
		self.slider_layer_brightness = Slider(self.frame_layer_controls_result, "brightness", 10**-1, 10**1, 1000, attrgetter(self, attr_name), attrsetter(self, attr_name), uselog=True, update=self.plot)
		row = self.slider_layer_brightness.add_to_grid_layout(row, self.layout_frame_layer_controls_result)
		attr_name = "layer_gamma"
		self.layer_gamma = 1.
		self.slider_layer_gamma = Slider(self.frame_layer_controls_result, "gamma", 10**-1, 10**1, 1000, attrgetter(self, attr_name), attrsetter(self, attr_name), uselog=True, update=self.plot)
		row = self.slider_layer_gamma.add_to_grid_layout(row, self.layout_frame_layer_controls_result)
		#self.frame_layer_controls_result


		self.blend_modes = gavi.vaex.imageblending.modes.keys()
		self.blend_mode = self.blend_modes[0]
		self.option_layer_blend_mode = Option(self.frame_layer_controls_result, "blend", self.blend_modes, getter=attrgetter(self, "blend_mode"), setter=attrsetter(self, "blend_mode"), update=self.plot)
		row = self.option_layer_blend_mode.add_to_grid_layout(row, self.layout_frame_layer_controls_result)

		self.background_colors = ["white", "black"]
		self.background_color = self.background_colors[0]
		self.option_layer_background_color = Option(self.frame_layer_controls_result, "background", self.background_colors, getter=attrgetter(self, "background_color"), setter=attrsetter(self, "background_color"), update=self.plot)
		row = self.option_layer_background_color.add_to_grid_layout(row, self.layout_frame_layer_controls_result)

		#row = self.checkbox_intensity_as_opacity.add_to_grid_layout(row, self.layout_layer_control)

		#self.checkbox_intensity_as_opacity = Checkbox(self.group_box_layer_control, "use_intensity", getter=attrgetter(self, "use_intensity"), setter=attrsetter(self, "use_intensity"), update=self.plot)
		#row = self.checkbox_intensity_as_opacity.add_to_grid_layout(row, self.layout_layer_control)



	def add_shortcut(self, action, key):
		def trigger(action):
			def call(action=action):
				print "toggle"
				action.toggle()
				action.trigger()
			return call
		if action.isEnabled():
			print "key", key
			shortcut = QtGui.QShortcut(QtGui.QKeySequence(key), self)
			shortcut.activated.connect(trigger(action))
			self.shortcuts.append(shortcut)

	def checkUndoRedo(self):
		self.action_undo.setEnabled(self.undoManager.can_undo())
		if self.undoManager.can_undo():
			self.action_undo.setToolTip("Undo: "+self.undoManager.actions_undo[-1].description())

		self.action_redo.setEnabled(self.undoManager.can_redo())
		if self.undoManager.can_redo():
			self.action_redo.setToolTip("Redo: "+self.undoManager.actions_redo[0].description())

	def onActionUndo(self):
		logger.debug("undo")
		self.undoManager.undo()
		self.checkUndoRedo()

	def onActionRedo(self):
		logger.debug("redo")
		self.undoManager.redo()
		self.checkUndoRedo()

	def onMouseMove(self, event):
		x, y = event.xdata, event.ydata
		if x is not None:
			#extra_text = self.getExtraText(x, y)
			extra_text = "TODO:"
			if extra_text:
				self.message("x, y:  %5.4e %5.4e %s" % (x, y, extra_text), index=0)
			else:
				self.message("x, y:  %5.4e %5.4e" % (x, y), index=0)
		else:
			self.message(None)

	def getExtraText(self, x, y):
		if hasattr(self, "counts"):
			if len(self.counts.shape) == 1:
				if self.ranges[0]:
					N = self.counts.shape[0]
					xmin, xmax = self.ranges[0]
					index = (x-xmin)/(xmax-xmin) * N
					if index >= 0 and index < N:
						return "value = %r" % (self.counts[index])
			if len(self.counts.shape) == 2:
				if self.ranges[0] and self.ranges[1]:
					Nx, Ny = self.counts.shape
					xmin, xmax = self.ranges[0]
					ymin, ymax = self.ranges[1]
					xindex = (x-xmin)/(xmax-xmin) * Nx
					yindex = (y-ymin)/(ymax-ymin) * Ny
					if xindex >= 0 and xindex < Nx and yindex >= 0 and yindex < Nx:
						return "value = %r" % (self.counts[xindex, yindex])


	def message(self, text, index=0):
		if text is None:
			if index in self.messages:
				del self.messages[index]
		else:
			self.messages[index] = text
		text = ""
		keys = self.messages.keys()
		keys.sort()
		text_parts = [self.messages[key] for key in keys]
		self.status_bar.showMessage(" | ".join(text_parts))


	#def getTitleExpressionList(self):
	#	return []



	def beforeCanvas(self, layout):
		self.addToolbar(layout) #, yselect=True, lasso=False)

	def compute(self):
		for layer in self.layers:
			layer.add_jobs()

	def getVariableDict(self):
		dict = {}
		return dict

	def __getVariableDictMinMax(self):
		return {}

	def _beforeCanvas(self, layout):
		pass

	def _afterCanvas(self, layout):
		pass

	def setMode(self, action, force=False):
		print "set mode", action, action.text(), action.isChecked()
		#if not (action.isChecked() or force):
		if not action.isEnabled():
			logger.error("action selected that was disabled: %r" % action)
			self.setMode(self.lastAction)
			return
		if not (action.isChecked()):
			print "ignore action"
		else:
			self.lastAction = action
			axes_list = self.getAxesList()
			if self.currentModes is not None:
				print "disconnect", self.currentModes
				for mode in self.currentModes:
					mode.disconnect_events()
					mode.active = False
			useblit = True
			if action == self.action_move:
				self.currentModes = [Mover(self, axes) for axes in axes_list]
			if action == self.action_pick:
				#hasy = hasattr(self, "getdatay")
				#hasx = hasattr(self, "getdatax")
				#print "pick", hasx, hasy
				layer = self.current_layer
				if layer is not None:
					hasx = True
					hasy = len(layer.expressions) > 1
					self.currentModes = [matplotlib.widgets.Cursor(axes, hasy, hasx, color="red", linestyle="dashed", useblit=useblit) for axes in axes_list]
					for cursor in self.currentModes:
						def onmove(event, current=cursor, cursors=self.currentModes):
							if event.inaxes:
								#print "on move", event.inaxes.xaxis_index, event.inaxes.yaxis_index
								for other_cursor in cursors:
									if current != other_cursor:
										other_cursor.onmove(event)
						cursor.connect_event('motion_notify_event', onmove)
				if hasx and hasy:
					for mode in self.currentModes:
						mode.connect_event('button_press_event', self.onPickXY)
				elif hasx:
					for mode in self.currentModes:
						mode.connect_event('button_press_event', self.onPickX)
				elif hasy:
					for mode in self.currentModes:
						mode.connect_event('button_press_event', self.onPickY)
				if useblit:
					self.canvas.draw() # buggy otherwise
			if action == self.action_xrange:
				logger.debug("setting last select action to xrange")
				self.lastActionSelect = self.action_xrange
				self.currentModes = [matplotlib.widgets.SpanSelector(axes, functools.partial(self.onSelectX, axes=axes), 'horizontal', useblit=useblit) for axes in axes_list]
				if useblit:
					self.canvas.draw() # buggy otherwise
			if action == self.action_yrange:
				logger.debug("setting last select action to yrange")
				self.lastActionSelect = self.action_yrange
				self.currentModes = [matplotlib.widgets.SpanSelector(axes, functools.partial(self.onSelectY, axes=axes), 'vertical', useblit=useblit) for axes in axes_list]
				if useblit:
					self.canvas.draw() # buggy otherwise
			if action == self.action_lasso:
				logger.debug("setting last select action to lasso")
				self.lastActionSelect = self.action_lasso
				self.currentModes =[ matplotlib.widgets.LassoSelector(axes, functools.partial(self.onSelectLasso, axes=axes)) for axes in axes_list]
				if useblit:
					self.canvas.draw() # buggy otherwise
			#self.plugin_zoom.setMode(action)
			for plugin in self.plugins:
				print "plugin", plugin, plugin.name
				plugin.setMode(action)
		self.syncToolbar()

		#if self.action_lasso
		#pass
		#self.


	def onPickX(self, event):
		x, y = event.xdata, event.ydata
		self.selected_point = None
		class Scope(object):
			pass
		# temp scope object
		scope = Scope()
		scope.index = None
		scope.distance = None
		def pick(block, info, scope=scope):
			if info.first:
				scope.index, scope.distance = find_nearest_index1d(block, x)
			else:
				scope.block_index, scope.block_distance = find_nearest_index1d(block, x)
				if scope.block_distance < scope.distance:
					scope.index = scope.block_index
		self.dataset.evaluate(pick, self.expressions[0], **self.getVariableDict())
		index, distance = scope.index, scope.distance
		print "nearest row", index, distance
		self.dataset.selectRow(index)
		self.setMode(self.lastAction)

	def onPickY(self, event):
		x, y = event.xdata, event.ydata
		self.selected_point = None
		class Scope(object):
			pass
		# temp scope object
		scope = Scope()
		scope.index = None
		scope.distance = None
		def pick(block, info, scope=scope):
			if info.first:
				scope.index, scope.distance = find_nearest_index1d(block, y)
			else:
				scope.block_index, scope.block_distance = find_nearest_index1d(block, y)
				if scope.block_distance < scope.distance:
					scope.index = scope.block_index
		self.dataset.evaluate(pick, self.expressions[1], **self.getVariableDict())
		index, distance = scope.index, scope.distance
		print "nearest row", index, distance
		self.dataset.selectRow(index)
		self.setMode(self.lastAction)



	def onPickXY(self, event):
		x, y = event.xdata, event.ydata
		wx = self.ranges_show[0][1] - self.ranges_show[0][0]
		wy = self.ranges_show[1][1] - self.ranges_show[1][0]

		self.selected_point = None
		class Scope(object):
			pass
		# temp scope object
		scope = Scope()
		scope.index = None
		scope.distance = None
		def pick(info, blockx, blocky, scope=scope):
			if info.first:
				scope.index, scope.distance = find_nearest_index(blockx, blocky, x, y, wx, wy)
			else:
				scope.block_index, scope.block_distance = find_nearest_index(blockx, blocky, x, y, wx, wy)
				if scope.block_distance < scope.distance:
					scope.index = scope.block_index
		layer = self.current_layer
		axes = event.inaxes
		if layer is not None and  axes is not None:
				layer.coordinates_picked_row = None
				layer.dataset.evaluate(pick, layer.expressions[axes.xaxis_index], layer.expressions[axes.yaxis_index], **self.getVariableDict())
				index, distance = scope.index, scope.distance
				print "nearest row", index, distance
				layer.dataset.selectRow(index)
				self.setMode(self.lastAction)


	def onSelectX(self, xmin, xmax, axes):
		#data = self.getdatax()
		x = [xmin, xmax]
		xmin, xmax = min(x), max(x)
		print "selectx", xmin, xmax
		#xmin = xmin if not self.useLogx() else 10**xmin
		#xmax = xmax if not self.useLogx() else 10**xmax
		#mask = np.zeros(self.dataset._length, dtype=np.bool)
		length = self.dataset.current_slice[1] - self.dataset.current_slice[0]
		mask = np.zeros(length, dtype=np.bool)
		#for block, info in self.dataset.evaluate(self.expressions[0]):
		#	mask[info.i1:info.i2] = (block >= xmin) & (block < xmax)
		#	print ">>>>>>>>>>>>>>> block", info.i1,info.i2, "selected", sum(mask[info.i1:info.i2])
		t0 = time.time()
		def putmask(info, block):
			self.message("selection at %.2f%% (%.1fs)" % (info.percentage, time.time() - t0), index=40 )
			QtCore.QCoreApplication.instance().processEvents()
			locals = {"block":block, "xmin":xmin, "xmax:":xmax}
			print info.__dict__
			#ne.evaluate("(block >= xmin) & (block < xmax)", out=mask[info.i1:info.i2], global_dict=locals)
			#range_check(block, mask[info.i1:info.i2], xmin, xmax)
			subspacefind.range_check(block, mask[info.i1:info.i2], xmin, xmax)
			#mask[info.i1:info.i2] = (block >= xmin) & (block < xmax)
			print ">> block x", info.i1,info.i2, "selected", np.sum(mask[info.i1:info.i2])
			mask[info.i1:info.i2] = self.select_mode(None if self.dataset.mask is None else self.dataset.mask[info.i1:info.i2], mask[info.i1:info.i2])
			if info.last:
				self.message("selection %.2fs" % (time.time() - t0), index=40)

		print "selectx", xmin, xmax, "selected", np.sum(mask), "for axis index", axes.xaxis_index

		layer = self.current_layer
		if layer is not None:
			# xaxis is stored in the matplotlib object
			layer.dataset.evaluate(putmask, layer.expressions[axes.xaxis_index], **self.getVariableDict())
			action = undo.ActionMask(layer.dataset.undo_manager, "select x range[%f,%f]" % (xmin, xmax), mask, layer.apply_mask)
			action.do()
			#self.checkUndoRedo()

	def onSelectY(self, ymin, ymax, axes):
		y = [ymin, ymax]
		ymin, ymax = min(y), max(y)
		#mask = (data >= ymin) & (data < ymax)
		mask = np.zeros(self.dataset._length, dtype=np.bool)
		def putmask(info, block):
			mask[info.i1:info.i2] = self.select_mode(None if self.dataset.mask is None else self.dataset.mask[info.i1:info.i2], (block >= ymin) & (block < ymax))
		#self.dataset.evaluate(putmask, self.expressions[axes.yaxis_index], **self.getVariableDict())
		#for block, info in self.dataset.evaluate(self.expressions[1]):
		#	mask[info.i1:info.i2] = (block >= ymin) & (block < ymax)
		print "selecty", ymin, ymax, "selected", np.sum(mask)
		#self.dataset.selectMask(mask)
		#self.jobsManager.execute()
		#self.setMode(self.lastAction)
		#action.do()
		#self.checkUndoRedo()
		layer = self.current_layer
		if layer is not None:
			# xaxis is stored in the matplotlib object
			layer.dataset.evaluate(putmask, layer.expressions[axes.yaxis_index], **self.getVariableDict())
			action = undo.ActionMask(layer.dataset.undo_manager, "select y range[%f,%f]" % (ymin, ymax), mask, layer.apply_mask)
			action.do()

	def onSelectLasso(self, vertices, axes):
		x, y = np.array(vertices).T
		x = np.ascontiguousarray(x, dtype=np.float64)
		y = np.ascontiguousarray(y, dtype=np.float64)
		#mask = np.zeros(len(self.dataset._length), dtype=np.uint8)
		mask = np.zeros(self.dataset._fraction_length, dtype=np.bool)
		meanx = x.mean()
		meany = y.mean()
		radius = np.sqrt((meanx-x)**2 + (meany-y)**2).max()
		#print (x, y, self.parent.datax, self.parent.datay, mask, meanx, meany, radius)
		#for (blockx, blocky), info in self.dataset.evaluate(*self.expressions[:2]):
		t0 = time.time()
		def select(info, blockx, blocky):
			self.message("selection at %.1f%% (%.2fs)" % (info.percentage, time.time() - t0), index=40)
			QtCore.QCoreApplication.instance().processEvents()
			#gavi.selection.pnpoly(x, y, blockx, blocky, mask[info.i1:info.i2], meanx, meany, radius)
			print "start pnpoly"
			print x, y, blockx, blocky, mask[info.i1:info.i2], meanx, meany, radius
			args = (x, y, blockx, blocky, mask[info.i1:info.i2])
			for arg in args:
				print arg.shape, arg.dtype

			if 1:
				submask = mask[info.i1:info.i2]
				#sub_counts = np.zeros((self.pool.nthreads, N, N), dtype=np.float64)
				def subblock(index, sub_i1, sub_i2):
					subspacefind.pnpoly(x, y, blockx[sub_i1:sub_i2], blocky[sub_i1:sub_i2], submask[sub_i1:sub_i2], meanx, meany, radius)
				self.pool.run_blocks(subblock, info.size)
			else:
				subspacefind.pnpoly(x, y, blockx, blocky, mask[info.i1:info.i2], meanx, meany, radius)
			print "now doing logical op"
			mask[info.i1:info.i2] = self.select_mode(None if self.dataset.mask is None else self.dataset.mask[info.i1:info.i2], mask[info.i1:info.i2])
			if info.last:
				self.message("selection %.2fs" % (time.time() - t0), index=40)

		layer = self.current_layer
		if layer is not None:
			self.dataset.evaluate(select, layer.expressions[axes.xaxis_index], layer.expressions[axes.yaxis_index], **self.getVariableDict())
			action = undo.ActionMask(layer.dataset.undo_manager, "lasso around [%f,%f]" % (meanx, meany), mask, layer.apply_mask)
			action.do()
			self.checkUndoRedo()
			self.setMode(self.lastAction)
		#self.dataset.selectMask(mask)
		#self.jobsManager.execute()
		#self.setMode(self.lastAction)


	def set_ranges(self, axis_indices, ranges_show=None, range_level=None):
		logger.debug("set axis/ranges_show: %r / %r" % (axis_indices, ranges_show))
		if axis_indices is None: # signals a 'reset'
			for axis_index in range(self.dimensions):
				self.ranges_show[axis_index] = None
				#self.ranges[axis_index] = None
		else:
			print axis_indices, self.ranges_show, ranges_show
			for i, axis_index in enumerate(axis_indices):
				if ranges_show:
					self.ranges_show[axis_index] = ranges_show[i]
				i#f ranges:
				#	self.ranges[axis_index] = ranges[i]
		logger.debug("set range_level: %r" % (range_level, ))
		self.range_level = range_level
		if len(axis_indices) > 0:
			self.check_aspect(axis_indices[0]) # maybe we should use the widest or smallest one

		self.update_plot()

	def update_plot(self):
		# default value
		self.update_direct()

	def update_direct(self):
		#for i in range(self.dimensions):
		#	self.ranges[i] = self.ranges_show[i]
		for layer in self.layers:
			layer.ranges_grid = copy.deepcopy(self.ranges_show)
		timelog("begin computation", reset=True)
		self.compute()
		self.jobsManager.execute()
		timelog("computation done")

	def update_delayed(self, delay=500):
		def update(ignore=None, update_counter=None):
			print "COUNTER " * 100, self.update_counter, update_counter
			if self.update_counter > update_counter:
				pass  # ignore this event, a new one will arrive
				print "IGNORE " * 100
			else:
				self.update_direct()

		self.update_counter += 1
		QtCore.QTimer.singleShot(delay, functools.partial(update, update_counter=self.update_counter))


	def zoom(self, factor, axes, x=None, y=None, delay=300, *args):
		if self.last_ranges_show is None:
			self.last_ranges_show = copy.deepcopy(self.ranges_show)
		if self.last_range_level_show is None:
			self.last_range_level_show = copy.deepcopy(self.range_level_show)
		xmin, xmax = axes.get_xlim()
		width = xmax - xmin

		if x is None:
			x = xmin + width/2

		fraction = (x-xmin)/width

		range_level_show = None
		ranges_show = []
		ranges = []
		axis_indices = []

		ranges_show.append((x - width *fraction *factor , x + width * (1-fraction)*factor))
		axis_indices.append(axes.xaxis_index)

		ymin, ymax = axes.get_ylim()
		height = ymax - ymin
		if y is None:
			y = ymin + height/2
		fraction = (y-ymin)/height
		ymin_show, ymax_show = y - height*fraction*factor, y + height*(1-fraction)*factor
		ymin_show, ymax_show = min(ymin_show, ymax_show), max(ymin_show, ymax_show)
		if len(self.ranges_show) == 1: # if 1d, y refers to range_level
			#range_level = ymin_show, ymax_show
			#range_level = ymin_show, ymax_show
			#counts_weights = np.array([1., factor]) if self.weight_expression is not None else None
			#w1, w2 = self.eval_amplitude(counts=np.array([1., factor]), counts_weights=counts_weights)
			#print ">" * 20, w1, w2
			#print counts_weights
			if (QtGui.QApplication.keyboardModifiers() == QtCore.Qt.AltModifier) or (QtGui.QApplication.keyboardModifiers() == QtCore.Qt.ControlModifier):
				range_level = ymin, ymax
				#a = b
			else:
				range_level_show = ymin_show, ymax_show
		else:
			ranges_show.append((ymin_show, ymax_show))
			axis_indices.append(axes.yaxis_index)


		#self.update = self.update_delayed


		def delayed_zoom():
			#action = undo.ActionZoom(self.undoManager, "zoom " + ("out" if factor > 1 else "in"), self.set_ranges,
			#				range(self.dimensions), self.ranges, self.ranges_show,
			#				self.range_level, axis_indices, ranges_show=ranges_show, range_level=range_level)
			#print "delayed zoom>", current_ranges_show
			action = undo.ActionZoom(self.undoManager, "zoom " + ("out" if factor > 1 else "in"),
							self.set_ranges,
							range(self.dimensions), self.last_ranges_show, self.last_range_level_show,
							axis_indices, ranges_show=ranges_show, range_level_show=range_level_show)
			self.last_ranges_show = None
			self.last_range_level_show = None
			action.do()
			self.checkUndoRedo()
		self.queue_update(delayed_zoom, delay=delay)


		if 1:
			if self.dimensions == 2:
				self.ranges_show[axis_indices[0]] = list(ranges_show[0])
				self.ranges_show[axis_indices[1]] = list(ranges_show[1])
				axes.set_xlim(self.ranges_show[0])
				axes.set_ylim(self.ranges_show[1])
			if self.dimensions == 1:
				self.ranges_show[axis_indices[0]] = list(ranges_show[0])
				self.range_level = list(range_level)
				axes.set_xlim(self.ranges_show[0])
				axes.set_ylim(self.range_level)
			self.queue_redraw()
			#self.plot()

		if 0: #recalculate:
			def update(ignore=None, update_counter=None):
				if self.update_counter > update_counter:
					pass  # ignore this event, a new one will arrive
					print "IGNORE " * 10
				else:
					for axisIndex in range(self.dimensions):
						linkButton = self.linkButtons[axisIndex]
						link = linkButton.link
						if link:
							logger.debug("sending link messages")
							link.sendRangesShow(self.ranges_show[axisIndex], linkButton)
							#link.sendPlot(linkButton)


					linked_buttons = [button for button in self.linkButtons if button.link is not None]
					links = [button.link for button in linked_buttons]
					if len(linked_buttons) > 0:
						logger.debug("sending compute message")
						gavi.dataset.Link.sendCompute(links, linked_buttons)
					#self.compute()
					logger.debug("now execute")
					self.jobsManager.execute()
					logger.debug("execute finished")

			self.update_counter += 1
			QtCore.QTimer.singleShot(1000, functools.partial(update, update_counter=self.update_counter))


	def autoRecalculate(self):
		return True


	def onActionSaveFigure(self, *ignore_args):
		filetypes = dict(self.fig.canvas.get_supported_filetypes()) # copy, otherwise we lose png support :)
		pngtype = [("png", filetypes["png"])]
		del filetypes["png"]
		filetypes = [value + "(*.%s)" % key for (key, value) in pngtype + filetypes.items()]
		import string
		def make_save(expr):
			save_expr = ""
			for char in expr:
				if char not in string.whitespace:
					if char in string.ascii_letters or char in string.digits or char in "._":
						save_expr += char
					else:
						save_expr += "_"
			return save_expr
		layer = self.current_layer
		if layer != None:
			save_expressions = map(make_save, layer.expressions)
			type = "histogram" if self.dimensions == 1 else "density"
			filename = layer.dataset.name +"_%s_" % type  +"-vs-".join(save_expressions) + ".png"
			filename = QtGui.QFileDialog.getSaveFileName(self, "Export to figure", filename, ";;".join(filetypes))
			if isinstance(filename, tuple):
				filename = filename[0]
			filename = str(filename)
			if filename:
				logger.debug("saving to figure: %s" % filename)
				self.fig.savefig(filename)
				self.filename_figure_last = filename
				self.action_save_figure_again.setEnabled(True)

	def onActionSaveFigureAgain(self, *ignore_args):
		logger.debug("saving to figure: %s" % self.filename_figure_last)
		self.fig.savefig(self.filename_figure_last)


	def get_aspect(self):
		if 0:
			xmin, xmax = self.axes.get_xlim()
			ymin, ymax = self.axes.get_ylim()
			height = ymax - ymin
			width = xmax - xmin
		return 1 #width/height

	def onActionAspectLockOne(self, *ignore_args):
		self.aspect = self.get_aspect() if self.action_aspect_lock_one.isChecked() else None
		logger.debug("set aspect to: %r" % self.aspect)
		self.check_aspect(0)
		self.compute()
		self.jobsManager.execute()
		#self.plot()

	def _onActionAspectLockOne(self, *ignore_args):
		self.aspect = 1 #self.get_aspect() if self.action_aspect_lock.isEnabled() else None
		logger.debug("set aspect to: %r" % self.aspect)

	def addToolbar2(self, layout, contrast=True, gamma=True):
		self.toolbar2 = QtGui.QToolBar(self)
		self.toolbar2.setToolButtonStyle(QtCore.Qt.ToolButtonTextUnderIcon)
		self.toolbar2.setIconSize(QtCore.QSize(16, 16))

		layout.addWidget(self.toolbar2)



		def on_store_selection():
			if self.dataset.mask is None:
				dialog_error(self, "No selection", "No selection made")
			else:
				path = self.dataset.name + "-selection.npy"
				path = get_path_save(self, "Save selection as numpy array", path, "numpy array *.npy")
				if path:
					np.save(path, self.dataset.mask)
		self.action_selection_store = QtGui.QAction(QtGui.QIcon(iconfile('table_save')), '&Store selection', self)
		self.action_selection_store.triggered.connect(on_store_selection)
		#self.action_selection_store.setCheckable(True)
		#self.toolbar2.addAction(self.action_selection_store)
		self.menu_selection.addAction(self.action_selection_store)

		def on_load_selection():
			path = self.dataset.name + "-selection.npy"
			path = get_path_open(self, "Open selection as numpy array", path, "numpy array *.npy")
			if path:
				mask = np.load(path)
				if len(mask) != len(self.dataset):
					dialog_error(self, "Error opening selection", "Selection is not of same length (%d) as dataset (%d)" % (len(mask), len(self.dataset) ))
					return
				if mask.dtype != np.bool:
					dialog_error(self, "Error opening selection", "Expected type numpy.bool, got %r" % (mask.dtype ))
					return
				layer = self.current_layer
				if layer is not None:
					action = undo.ActionMask(layer.dataset.undo_manager, "loaded selection", mask, layer.apply_mask)
					action.do()
				#self.dataset.selectMask(mask)
				#self.jobsManager.execute()
		self.action_selection_load = QtGui.QAction(QtGui.QIcon(iconfile('table_save')), '&Load selection', self)
		self.action_selection_load.triggered.connect(on_load_selection)
		#self.action_selection_load.setCheckable(True)
		#self.toolbar2.addAction(self.action_selection_load)
		self.menu_selection.addAction(self.action_selection_load)



		self.action_save_figure = QtGui.QAction(QtGui.QIcon(iconfile('table_save')), '&Export figure', self)
		self.action_save_figure_again = QtGui.QAction(QtGui.QIcon(iconfile('table_save')), '&Export figure again', self)
		#self.menu_save = QtGui.QMenu(self)
		#self.action_save_figure.setMenu(self.menu_save)
		#self.menu_save.addAction(self.action_save_figure_again)
		#self.toolbar2.addAction(self.action_save_figure)
		self.menu_file.addAction(self.action_save_figure)
		self.menu_file.addAction(self.action_save_figure_again)

		self.action_save_figure.triggered.connect(self.onActionSaveFigure)
		self.action_save_figure_again.triggered.connect(self.onActionSaveFigureAgain)
		self.action_save_figure_again.setEnabled(False)


		self.action_aspect_lock_one = QtGui.QAction(QtGui.QIcon(iconfile('control-stop-square')), 'Aspect=1', self)
		#self.action_aspect_lock_one = QtGui.QAction(QtGui.QIcon(iconfile('table_save')), '&Set aspect to one', self)
		#self.menu_aspect = QtGui.QMenu(self)
		#self.action_aspect_lock.setMenu(self.menu_aspect)
		#self.menu_aspect.addAction(self.action_aspect_lock_one)
		self.toolbar2.addAction(self.action_aspect_lock_one)
		self.menu_view.insertAction(self.action_mini_mode_normal, self.action_aspect_lock_one)
		self.menu_view.insertSeparator(self.action_mini_mode_normal)

		#self.action_aspect_lock.triggered.connect(self.onActionAspectLock)
		self.action_aspect_lock_one.setCheckable(True)
		self.action_aspect_lock_one.triggered.connect(self.onActionAspectLockOne)
		#self.action_save_figure_again.setEnabled(False)






		self.action_undo = QtGui.QAction(QtGui.QIcon(iconfile('arrow-curve-180-left')), 'Undo', self)
		self.action_redo = QtGui.QAction(QtGui.QIcon(iconfile('arrow-curve-000-left')), 'Redo', self)

		self.toolbar2.addAction(self.action_undo)
		self.toolbar2.addAction(self.action_redo)
		self.action_undo.triggered.connect(self.onActionUndo)
		self.action_redo.triggered.connect(self.onActionRedo)
		self.checkUndoRedo()

		self.action_shuffled = QtGui.QAction(QtGui.QIcon(iconfile('table-select-cells')), 'Shuffled', self)
		self.action_shuffled.setCheckable(True)
		self.action_shuffled.triggered.connect(self.onActionShuffled)
		self.toolbar2.addAction(self.action_shuffled)

		self.action_disjoin = QtGui.QAction(QtGui.QIcon(iconfile('sql-join-outer-exclude')), 'Disjoined', self)
		self.action_disjoin.setCheckable(True)
		self.action_disjoin.triggered.connect(self.onActionDisjoin)
		self.toolbar2.addAction(self.action_disjoin)


		self.action_axes_lock = QtGui.QAction(QtGui.QIcon(iconfile('lock')), 'Lock axis', self)
		self.action_axes_lock.setCheckable(True)
		self.action_axes_lock.triggered.connect(self.onActionAxesLock)
		self.toolbar2.addAction(self.action_axes_lock)

	def onActionAxesLock(self, ignore=None):
		self.axis_lock = self.action_axes_lock.isChecked()

	def onActionShuffled(self, ignore=None):
		self.xoffset = 1 if self.action_shuffled.isChecked() else 0
		self.compute()
		self.jobsManager.execute()
		logger.debug("xoffset = %r" % self.xoffset)

	def onActionDisjoin(self, ignore=None):
		#self.xoffset = 1 if self.action_shuffled.isChecked() else 0
		self.show_disjoined = self.action_disjoin.isChecked()
		self.compute()
		self.jobsManager.execute()
		logger.debug("show_disjoined = %r" % self.show_disjoined)


	def addToolbar(self, layout, pick=True, xselect=True, yselect=True, lasso=True):

		self.toolbar = QtGui.QToolBar(self)
		self.toolbar.setToolButtonStyle(QtCore.Qt.ToolButtonTextUnderIcon)
		self.action_group_main = QtGui.QActionGroup(self)
		self.action_group_mainSelectMode = QtGui.QActionGroup(self)


		self.action_group_display = QtGui.QActionGroup(self)

		self.actiongroup_display_mode = QtGui.QActionGroup(self)

		#self.action_displmini_mode = QtGui.QAction(QtGui.QIcon(iconfile('picture_empty')), '&Mini screen(should not see)', self)
		self.action_mini_mode_normal = QtGui.QAction(QtGui.QIcon(iconfile('picture_empty')), 'Normal', self)
		self.action_mini_mode_compact = QtGui.QAction(QtGui.QIcon(iconfile('picture_empty')), 'Compact', self)
		self.action_mini_mode_ultra  = QtGui.QAction(QtGui.QIcon(iconfile('picture_empty')), 'Ultra compact', self)
		self.action_mini_mode_normal.setShortcut("Ctrl+Shift+N")
		self.action_mini_mode_compact.setShortcut("Ctrl+Shift+C")
		self.action_mini_mode_ultra.setShortcut("Ctrl+Shift+U")

		self.action_group_mini_mode = QtGui.QActionGroup(self)
		self.action_group_mini_mode.addAction(self.action_mini_mode_normal)
		self.action_group_mini_mode.addAction(self.action_mini_mode_compact)
		self.action_group_mini_mode.addAction(self.action_mini_mode_ultra)

		self.action_fullscreen = QtGui.QAction(QtGui.QIcon(iconfile('picture_empty')), '&Fullscreen', self)
		self.action_fullscreen.setCheckable(True)
		self.action_fullscreen.setShortcut(("Ctrl+F"))

		self.action_toolbar_toggle = QtGui.QAction(QtGui.QIcon(iconfile('picture_empty')), '&toolbars', self)
		self.action_toolbar_toggle.setCheckable(True)
		self.action_toolbar_toggle.setChecked(True)
		self.action_toolbar_toggle.setShortcut(("Ctrl_Shift+T"))

		#self.actiongroup_mini_mode.addAction(self.action_fullscreen)


		def toggle_fullscreen(ignore=None):
			fullscreen = self.windowState() & QtCore.Qt.WindowFullScreen
			fullscreen = not fullscreen # toggle
			self.action_fullscreen.setChecked(fullscreen)
			print "fullscreen", fullscreen
			if fullscreen:
				self.setWindowState(self.windowState() | QtCore.Qt.WindowFullScreen);
			else:
				self.setWindowState(self.windowState() ^ QtCore.Qt.WindowFullScreen);

		self.action_fullscreen.triggered.connect(toggle_fullscreen)


		self.action_toolbar_toggle.triggered.connect(self.on_toolbar_toggle)

		self.action_move = QtGui.QAction(QtGui.QIcon(iconfile('edit-move')), '&Move', self)
		self.action_move.setShortcut("Ctrl+M")
		self.menu_mode.addAction(self.action_move)

		self.action_pick = QtGui.QAction(QtGui.QIcon(iconfile('cursor')), '&Pick', self)
		self.action_pick.setShortcut("Ctrl+P")
		self.menu_mode.addAction(self.action_pick)

		self.action_select = QtGui.QAction(QtGui.QIcon(iconfile('glue_lasso16')), '&Select(you should not read this)', self)
		self.action_xrange = QtGui.QAction(QtGui.QIcon(iconfile('glue_xrange_select16')), '&x-range', self)
		self.action_yrange = QtGui.QAction(QtGui.QIcon(iconfile('glue_yrange_select16')), '&y-range', self)
		self.action_lasso = QtGui.QAction(QtGui.QIcon(iconfile('glue_lasso16')), '&Lasso', self)
		self.action_select_none = QtGui.QAction(QtGui.QIcon(iconfile('dialog-cancel-3')), '&No selection', self)
		self.action_select_invert = QtGui.QAction(QtGui.QIcon(iconfile('dialog-cancel-3')), '&Invert', self)

		self.action_xrange.setShortcut("Ctrl+Shift+X")
		self.menu_mode.addAction(self.action_xrange)
		self.action_yrange.setShortcut("Ctrl+Shift+Y")
		self.menu_mode.addAction(self.action_yrange)
		self.action_lasso.setShortcut("Ctrl+L")
		self.menu_mode.addAction(self.action_lasso)
		self.action_select_none.setShortcut("Ctrl+N")
		self.menu_mode.addAction(self.action_select_none)
		self.action_select_invert.setShortcut("Ctrl+I")
		self.menu_mode.addAction(self.action_select_invert)


		self.menu_mode.addSeparator()
		self.action_select_invert.setShortcut("Ctrl+I")
		#self.menu_mode_select_mode = QtGui.QMenu("Select mode")
		#self.menu_mode.addMenu(self.menu_mode_select_mode)

		self.action_select_mode_replace = QtGui.QAction(QtGui.QIcon(iconfile('sql-join-right')), '&Replace', self)
		self.action_select_mode_and = QtGui.QAction(QtGui.QIcon(iconfile('sql-join-inner')), '&And', self)
		self.action_select_mode_or = QtGui.QAction(QtGui.QIcon(iconfile('sql-join-outer')), '&Or', self)
		self.action_select_mode_xor = QtGui.QAction(QtGui.QIcon(iconfile('sql-join-outer-exclude')), 'Xor', self)
		self.action_select_mode_subtract = QtGui.QAction(QtGui.QIcon(iconfile('sql-join-left-exclude')), 'Subtract', self)
		self.action_select_mode_replace.setShortcut("Ctrl+Shift+=")
		self.action_select_mode_and.setShortcut("Ctrl+Shift+&")
		self.action_select_mode_or.setShortcut("Ctrl+Shift+|")
		self.action_select_mode_xor.setShortcut("Ctrl+Shift+^")
		self.action_select_mode_subtract.setShortcut("Ctrl+Shift+-")
		self.menu_mode.addAction(self.action_select_mode_replace)
		self.menu_mode.addAction(self.action_select_mode_and)
		self.menu_mode.addAction(self.action_select_mode_or)
		self.menu_mode.addAction(self.action_select_mode_xor)
		self.menu_mode.addAction(self.action_select_mode_subtract)

		self.action_samp_send_table_select_row_list = QtGui.QAction(QtGui.QIcon(iconfile('block--arrow')), 'Broadcast selection over SAMP', self)
		self.action_samp_send_table_select_row_list.setShortcut('Ctrl+Shift+B')
		#self.toolbar.addAction(self.action_samp_sand_table_select_row_list)
		self.menu_samp.addAction(self.action_samp_send_table_select_row_list)
		def send_samp_selection(ignore=None):
			self.signal_samp_send_selection.emit(self.dataset)
		self.send_samp_selection_reference = send_samp_selection # does this fix the bug that clicking the buttons doesn't do anything?
		self.action_samp_send_table_select_row_list.triggered.connect(send_samp_selection)

		self.action_display_mode_both = QtGui.QAction(QtGui.QIcon(iconfile('picture_empty')), 'Show both', self)
		self.action_display_mode_full = QtGui.QAction(QtGui.QIcon(iconfile('picture_empty')), 'Show full', self)
		self.action_display_mode_selection = QtGui.QAction(QtGui.QIcon(iconfile('picture_empty')), 'Show selection', self)
		self.action_display_mode_both_contour = QtGui.QAction(QtGui.QIcon(iconfile('picture_empty')), 'Show contour', self)



		#self.actions_resolution = []

		self.actions_display = [self.action_display_mode_both, self.action_display_mode_full, self.action_display_mode_selection, self.action_display_mode_both_contour]
		for action in self.actions_display:
			self.action_group_display.addAction(action)
			action.setCheckable(True)
		action = self.actions_display[0]
		action.setChecked(True)
		self.action_display_current = action
		self.action_group_display.triggered.connect(self.onActionDisplay)
		#self.zoomButton = QtGui.QToolButton(self, )
		#$self.zoomButton.setIcon(QtGui.QIcon(iconfile('glue_zoom_to_rect')))
		#self.zoomMenu = QtGui.QMenu(self)
		#self.zoomMenu.addAction(self.action_zoom_x)
		#self.zoomMenu.addAction(self.action_zoom_y)
		#self.zoomMenu.addAction(self.action_zoom_out)
		#self.action_zoom.setMenu(self.zoomMenu)
		#self.action_zoom = self.toolbar.addWidget(self.zoomButton)

		#self.action_zoom = QtGui.QAction(QtGui.QIcon(iconfile('glue_zoom_to_rect')), '&Zoom', self)
		#exitAction.setShortcut('Ctrl+Q')
		#onExAction.setStatusTip('Exit application')

		#self.action_group_main.setToggleAction(True)
		#self.action_group_main.setExclusive(True)
		self.action_group_mainSelectMode.addAction(self.action_select_mode_replace)
		self.action_group_mainSelectMode.addAction(self.action_select_mode_and)
		self.action_group_mainSelectMode.addAction(self.action_select_mode_or)
		self.action_group_mainSelectMode.addAction(self.action_select_mode_xor)
		self.action_group_mainSelectMode.addAction(self.action_select_mode_subtract)

		self.action_group_main.addAction(self.action_move)
		self.action_group_main.addAction(self.action_pick)
		self.action_group_main.addAction(self.action_xrange)
		self.action_group_main.addAction(self.action_yrange)
		self.action_group_main.addAction(self.action_lasso)
		#self.action_group_main.addAction(self.action_zoom_out)



		self.menu_view.addAction(self.action_mini_mode_normal)
		self.menu_view.addAction(self.action_mini_mode_compact)
		self.menu_view.addAction(self.action_mini_mode_ultra)
		self.menu_view.addSeparator()
		self.menu_view.addAction(self.action_fullscreen)

		self.menu_view.addSeparator()
		self.action_group_resolution = QtGui.QActionGroup(self)
		for index, resolution in enumerate([32, 64, 128, 256, 512, 1024]):
			action_resolution = QtGui.QAction(QtGui.QIcon(iconfile('picture_empty')), 'Grid Resolution: %d' % resolution, self)
			def do(ignore=None, resolution=resolution):
				self.grid_size = resolution
				self.queue_update()
				#self.compute()
				#self.jobsManager.execute()
			action_resolution.setCheckable(True)
			# TODO: this need to move to a layer change event
			if resolution == int(self.grid_size):
				action_resolution.setChecked(True)
			#action_resolution.setEnabled(False)
			action_resolution.triggered.connect(do)
			action_resolution.setShortcut("Ctrl+Alt+%d" % (index+1))
			self.menu_view.addAction(action_resolution)
			self.action_group_resolution.addAction(action_resolution)

		self.menu_view.addSeparator()
		self.action_group_resolution_vector = QtGui.QActionGroup(self)
		for index, resolution in enumerate([8,16,32, 64, 128, 256]):
			action_resolution = QtGui.QAction(QtGui.QIcon(iconfile('picture_empty')), 'Grid Resolution: %d' % resolution, self)
			def do(ignore=None, resolution=resolution):
				self.vector_grid_size = resolution
				self.queue_update()
				#self.compute()
				#self.jobsManager.execute()
			action_resolution.setCheckable(True)
			# TODO: this need to move to a layer change event
			if resolution == int(self.vector_grid_size):
				action_resolution.setChecked(True)
			#action_resolution.setEnabled(False)
			action_resolution.triggered.connect(do)
			action_resolution.setShortcut("Ctrl+Shift+Alt+%d" % (index+1))
			self.menu_view.addAction(action_resolution)
			self.action_group_resolution_vector.addAction(action_resolution)


		#self.mini_mode_button = QtGui.QToolButton()
		#self.mini_mode_button.setPopupMode(QtGui.QToolButton.InstantPopup)
		#self.mini_mode_button.setToolButtonStyle(QtCore.Qt.ToolButtonTextUnderIcon)
		#self.menu_mini_mode = QtGui.QMenu()
		#self.action_mini_mode.setMenu(self.menu_mini_mode)
		#self.mini_mode_button.setMenu(self.mini_mode_button_menu)
		#self.menu_mini_mode.addAction(self.action_mini_mode_normal)
		#self.menu_mini_mode.addAction(self.action_mini_mode_ultra)
		#self.mini_mode_button.setDefaultAction(self.action_miniscreen)
		#self.mini_mode_button.setCheckable(True)
		#self.mini_mode_button.setIcon(self.action_miniscreen.icon())
		#self.mini_mode_button.setText(self.action_miniscreen.text())

		#self.toolbar.addAction(self.action_mini_mode)
		self.toolbar.addAction(self.action_fullscreen)
		self.toolbar.addAction(self.action_toolbar_toggle)

		self.toolbar.addAction(self.action_move)
		if pick:
			self.toolbar.addAction(self.action_pick)
			#self.action_pick.setChecked(True)
			#self.setMode(self.action_pick, force=True)
			self.lastAction = self.action_pick
		self.toolbar.addAction(self.action_select)
		self.select_menu = QtGui.QMenu()
		self.action_select.setMenu(self.select_menu)
		self.select_menu.addAction(self.action_lasso)
		if yselect:
			#self.toolbar.addAction(self.action_yrange)
			self.select_menu.addAction(self.action_yrange)
			if self.dimensions > 1:
				self.lastActionSelect = self.action_yrange
		if xselect:
			#self.toolbar.addAction(self.action_xrange)
			self.select_menu.addAction(self.action_xrange)
			self.lastActionSelect = self.action_xrange
		if lasso:
			#self.toolbar.addAction(self.action_lasso)
			if self.dimensions > 1:
				self.lastActionSelect = self.action_lasso
		else:
			self.action_lasso.setEnabled(False)
		self.select_menu.addSeparator()
		self.select_menu.addAction(self.action_select_none)
		self.select_menu.addAction(self.action_select_invert)
		self.select_menu.addSeparator()


		self.select_mode_button = QtGui.QToolButton()
		self.select_mode_button.setPopupMode(QtGui.QToolButton.InstantPopup)
		self.select_mode_button.setToolButtonStyle(QtCore.Qt.ToolButtonTextUnderIcon)
		self.select_mode_button_menu = QtGui.QMenu()
		self.select_mode_button.setMenu(self.select_mode_button_menu)

		self.select_mode_button_menu.addAction(self.action_select_mode_replace)
		self.select_mode_button_menu.addAction(self.action_select_mode_or)
		self.select_mode_button_menu.addAction(self.action_select_mode_and)
		self.select_mode_button_menu.addAction(self.action_select_mode_xor)
		self.select_mode_button_menu.addAction(self.action_select_mode_subtract)
		self.select_mode_button.setDefaultAction(self.action_select_mode_replace)
		self.toolbar.addWidget(self.select_mode_button)


		#self.toolbar.addAction(action_select_mode)
		if 0:
			self.toolbar.addAction(self.action_zoom)
			self.zoom_menu = QtGui.QMenu()
			self.action_zoom.setMenu(self.zoom_menu)
			self.zoom_menu.addAction(self.action_zoom_rect)
			self.zoom_menu.addAction(self.action_zoom_x)
			self.zoom_menu.addAction(self.action_zoom_y)
			if self.dimensions == 1:
				self.lastActionZoom = self.action_zoom_x # this makes more sense for histograms as default
			else:
				self.lastActionZoom = self.action_zoom_rect

			self.toolbar.addSeparator()
			self.toolbar.addAction(self.action_zoom_out)
			self.toolbar.addAction(self.action_zoom_fit)
			#self.toolbar.addAction(self.action_zoom_use)
		else:
			#self.plugin_zoom.plug()
			#
			plugin_chain_toolbar = sorted(self.plugin_queue_toolbar, key=itemgetter(1)) # sort by order field
			for plug, order in plugin_chain_toolbar:
				plug()

		#self.zoomButton.setPopupMode(QtCore.QToolButton.DelayedPopup)


		self.action_group_main.triggered.connect(self.setMode)
		self.action_group_mainSelectMode.triggered.connect(self.setSelectMode)

		self.action_mini_mode_normal.triggered.connect(self.onActionMiniModeNormal)
		self.action_mini_mode_compact.triggered.connect(self.onActionMiniModeCompact)
		self.action_mini_mode_ultra.triggered.connect(self.onActionMiniModeUltra)
		self.action_select.triggered.connect(self.onActionSelect)
		self.action_select_none.triggered.connect(self.onActionSelectNone)
		self.action_select_invert.triggered.connect(self.onActionSelectInvert)
		#action_zoom_out

		self.action_select_mode_replace.setCheckable(True)
		self.action_select_mode_and.setCheckable(True)
		self.action_select_mode_or.setCheckable(True)
		self.action_select_mode_xor.setCheckable(True)
		self.action_select_mode_subtract.setCheckable(True)

		#self.action_mini_mode.setCheckable(True)
		self.action_mini_mode_normal.setCheckable(True)
		self.action_mini_mode_normal.setChecked(True)
		self.action_mini_mode_compact.setCheckable(True)
		self.action_mini_mode_ultra.setCheckable(True)
		#self.action_mini_mode.setIcon(self.action_mini_mode_ultra.icon())
		#self.action_mini_mode.setText(self.action_mini_mode_ultra.text())

		self.action_move.setCheckable(True)
		self.action_pick.setCheckable(True)
		self.action_move.setChecked(True)
		self.action_select.setCheckable(True)
		self.action_xrange.setCheckable(True)
		self.action_yrange.setCheckable(True)
		self.action_lasso.setCheckable(True)
		#self.action_zoom_out.setCheckable(True)
		#self.action_group_main.

		#action = self.toolbar.addAction(icon
		self.syncToolbar()
		#self.action_select_mode_replace.setChecked(True)
		self.select_mode = self.select_replace
		self.setMode(self.action_move)
		self.toolbar.setIconSize(QtCore.QSize(16, 16))
		layout.addWidget(self.toolbar)

	def onActionDisplay(self, action):
		print "display:", action.text()
		self.action_display_current = action
		self.plot()

	def onActionMiniMode(self):
		#targetAction = self.mini_mode_button.defaultAction()
		enabled_mini_mode = self.action_mini_mode_compact.isChecked() or self.action_mini_mode_ultra.isChecked()
		#enabled_mini_mode = self.action_mini_mode_normal.isChecked() or self.action_mini_mode_ultra.isChecked()
		ultra_mode = self.action_mini_mode_ultra.isChecked()

		logger.debug("mini screen: %r (ultra: %r)" % (enabled_mini_mode, ultra_mode))
		toolbuttons = self.toolbar.findChildren(QtGui.QToolButton)
		for toolbutton in toolbuttons:
			#print toolbutton
			toolbutton.setToolButtonStyle(QtCore.Qt.ToolButtonIconOnly if enabled_mini_mode else QtCore.Qt.ToolButtonTextUnderIcon)

		if enabled_mini_mode:
			values = self.fig.subplotpars
			self.subplotpars_values = {"left":values.left, "right":values.right, "bottom":values.bottom, "top":values.top}
			print self.subplotpars_values
			self.bottomHeight = self.bottomFrame.height()

		self.bottomFrame.setVisible(not enabled_mini_mode)
		if 0:
			if enabled_mini_mode:
				self.resize(QtCore.QSize(self.width(), self.height() - self.bottomHeight))
			else:
				self.resize(QtCore.QSize(self.width(), self.height() + self.bottomHeight))
		if enabled_mini_mode:
			if ultra_mode:
				self.fig.subplots_adjust(left=0, right=1, bottom=0, top=1.)
				self.canvas.draw()
		else:
			self.fig.subplots_adjust(**self.subplotpars_values)
			self.canvas.draw()

	def on_toolbar_toggle(self, ignore=None):
		self.action_toolbar_toggle.toggle()
		visible = self.action_toolbar_toggle.isChecked()
		print "toolbar visible", visible
		for widget in [self.toolbar, self.toolbar2, self.status_bar]:
			widget.setVisible(visible)

	def onActionMiniModeNormal(self, *args):
		self.onActionMiniMode()
		#self.mini_mode_button.setDefaultAction(self.action_miniscreen)
		#self.action_miniscreen.setChecked(True)
		#self.action_miniscreen_ultra.setChecked(False)
		#self.on
		#logger.debug("normal mini screen: %r" % self.action_miniscreen.isChecked())
		#self.action_mini_mode.setIcon(self.action_mini_mode_normal.icon())
		#self.action_mini_mode.setText(self.action_mini_mode_normal.text())
		#self.onActionMiniMode()
		#self.action_mini_mode.trigger()
		pass

	def onActionMiniModeCompact(self, *args):
		self.onActionMiniMode()
	def onActionMiniModeUltra(self, *args):
		self.onActionMiniMode()
		#self.mini_mode_button.setDefaultAction(self.action_miniscreen_ultra)
		#logger.debug("ultra mini screen: %r" % self.action_miniscreen_ultra.isChecked())
		#self.action_mini_mode.setIcon(self.action_mini_mode_ultra.icon())
		#self.action_mini_mode.setText(self.action_mini_mode_ultra.text())
		#self.action_mini_mode.trigger()
		#self.onActionMiniMode()
		#self.onActionMiniScreen()
		#self.action_miniscreen.setChecked(False)
		#self.action_miniscreen_ultra.setChecked(True)

	def setSelectMode(self, action):
		self.select_mode_button.setDefaultAction(action)
		if action == self.action_select_mode_replace:
			self.select_mode = self.select_replace
		if action == self.action_select_mode_and:
			self.select_mode = self.select_and
		if action == self.action_select_mode_or:
			self.select_mode = self.select_or
		if action == self.action_select_mode_xor:
			self.select_mode = self.select_xor
		if action == self.action_select_mode_subtract:
			self.select_mode = self.select_subtract

	def select_replace(self, maskold, masknew):
		return masknew

	def select_and(self, maskold, masknew):
		return masknew if maskold is None else maskold & masknew

	def select_or(self, maskold, masknew):
		return masknew if maskold is None else maskold | masknew

	def select_xor(self, maskold, masknew):
		return masknew if maskold is None else maskold ^ masknew

	def select_subtract(self, maskold, masknew):
		return masknew if maskold is None else (maskold) & ~masknew

	def onActionSelectNone(self):
		#self.dataset.selectMask(None)
		#self.jobsManager.execute()
		layer = self.current_layer
		if layer is not None:
			action = undo.ActionMask(layer.dataset.undo_manager, "clear selection", None, layer.apply_mask)
			action.do()
		#self.checkUndoRedo()

	def onActionSelectInvert(self):
		layer = self.current_layer
		if layer is not None:
			mask = layer.dataset.mask
			print "invert", mask
			if mask is not None:
				mask = ~mask
			else:
				mask = np.ones(len(self.dataset), dtype=np.bool)
			action = undo.ActionMask(layer.dataset.undo_manager, "invert selection", mask, layer.apply_mask)
			action.do()

	def onActionSelect(self):
		self.lastActionSelect.setChecked(True)
		self.setMode(self.lastActionSelect)
		self.syncToolbar()

	def syncToolbar(self):
		for plugin in self.plugins:
			plugin.syncToolbar()
		for action in [self.action_select]: #, self.action_zoom]:
			logger.debug("sync action: %r" % action.text())
			subactions = action.menu().actions()
			subaction_selected = [subaction for subaction in subactions if subaction.isChecked()]
			#if len(subaction_selected) > 0:
			#	action.setText(subaction_selected[0].text())
			#	action.setIcon(subaction_selected[0].icon())
			logger.debug(" subaction_selected: %r" % subaction_selected)
			logger.debug(" action was selected?: %r" % action.isChecked())
			action.setChecked(len(subaction_selected) > 0)
			logger.debug(" action  is selected?: %r" % action.isChecked())
		logger.debug("last select action: %r" % self.lastActionSelect.text())
		#logger.debug("last zoom action: %r" % self.lastActionZoom.text())
		self.action_select.setText(self.lastActionSelect.text())
		self.action_select.setIcon(self.lastActionSelect.icon())
		#self.action_zoom.setText(self.lastActionZoom.text())
		#self.action_zoom.setIcon(self.lastActionZoom.icon())
		#self.action_select.update()

	def check_aspect(self, axis_follow):
		if self.aspect is not None:
			otheraxes = range(self.dimensions)
			allaxes = range(self.dimensions)
			otheraxes.remove(axis_follow)
			print self.ranges_show, axis_follow
			#ranges = [self.ranges_show[i] if self.ranges_show[i] is not None else self.ranges[i] for i in otheraxes]
			ranges = [self.ranges_show[i] for i in otheraxes]

			if None in ranges:
				return
			print ranges
			width = self.ranges_show[axis_follow][1] - self.ranges_show[axis_follow][0]
			#width = ranges[axis_follow][1] - ranges[axis_follow][0]
			center = (self.ranges_show[axis_follow][1] + self.ranges_show[axis_follow][0])/2.

			widths = [ranges[i][1] - ranges[i][0] for i in range(self.dimensions-1)]
			center = [(ranges[i][1] + ranges[i][0])/2. for i in range(self.dimensions-1)]


			#xmin, xmax = self.ranges[0]
			#ymin, ymax = self.ranges[1]
			for i in range(self.dimensions-1):
				axis_index = otheraxes[i]
				#if self.ranges_show[i] is None:
				#	self.ranges_show[i] = self.ranges[i]
				self.ranges_show[axis_index] = [None, None]
				self.ranges_show[axis_index][0] = center[i] - width/2
				self.ranges_show[axis_index][1] = center[i] + width/2
			for layer in self.layers:
				for i in range(self.dimensions-1):
					axis_index = otheraxes[i]
					layer.ranges_grid[axis_index] = list(self.ranges_show[axis_index])
				layer.ranges_grid[axis_follow] = list(self.ranges_show[axis_follow])




class HistogramPlotDialog(PlotDialog):
	type_name = "histogram"
	#names = "histogram,1d"
	def __init__(self, parent, jobsManager, dataset, expression, **kwargs):
		super(HistogramPlotDialog, self).__init__(parent, jobsManager, dataset, [expression], ["X"], **kwargs)

	def beforeCanvas(self, layout):
		self.addToolbar(layout, yselect=False, lasso=False)

	def _afterCanvas(self, layout):
		self.addToolbar2(layout, contrast=False, gamma=False)
		super(HistogramPlotDialog, self).afterCanvas(layout)

	def calculate_visuals(self, info, block, weights_block, weights_x_block, weights_y_block, weights_xy_block, compute_counter=None):
		if compute_counter < self.compute_counter:
			print "STOP " * 100
			return True
		if info.error:
			print "error", info.error_text
			self.expression_error = True
			self.message(info.error_text, index=-2)
			return
		elapsed = time.time() - info.time_start
		self.message("computation at %.1f%% (%.2fs)" % (info.percentage, elapsed), index=20)
		QtCore.QCoreApplication.instance().processEvents()

		self.expression_error = False
		N = self.grid_size
		mask = self.dataset.mask
		if info.first:
			self.selected_point = None
			self.counts = np.zeros(N, dtype=np.float64)
			if weights_block is not None:
				self.counts_weights = np.zeros(N, dtype=np.float64)
			else:
				self.counts_weights = None

			if mask is not None:
				self.counts_mask = np.zeros(N, dtype=np.float64) #mab.utils.numpy.mmapzeros((128), dtype=np.float64)
				self.counts_weights_mask = None
				if weights_block is not None:
					self.counts_weights_mask = np.zeros(N, dtype=np.float64)
			else:
				self.counts_mask = None
				self.counts_weights_mask = None

		#return
		xmin, xmax = self.ranges[0]
		if self.ranges_show[0] is None:
			self.ranges_show[0] = xmin, xmax
		#totalxmin, totalxmax = self.gettotalxrange()
		#print repr(self.data), repr(self.counts), repr(xmin), repr(xmax)
		t0 = time.time()
		try:
			args = (block, self.counts, xmin, xmax)
			#gavi.histogram.hist1d(block, self.counts, xmin, xmax)
			if 1:

				sub_counts = np.zeros((self.pool.nthreads, N), dtype=np.float64)
				def subblock(index, sub_i1, sub_i2):
					subspacefind.histogram1d(block[sub_i1:sub_i2], None, sub_counts[index], xmin, xmax)
				self.pool.run_blocks(subblock, info.size)
				self.counts += np.sum(sub_counts, axis=0)
			else:
				subspacefind.histogram1d(block, None, self.counts, xmin, xmax)

			if weights_block is not None:
				args = (block, self.counts, xmin, xmax, weights_block)
				#gavi.histogram.hist1d_weights(block, self.counts_weights, weights_block, xmin, xmax)
				#subspacefind.histogram1d(block, weights_block, self.counts_weights, xmin, xmax)
				sub_counts = np.zeros((self.pool.nthreads, N), dtype=np.float64)
				def subblock(index, sub_i1, sub_i2):
					subspacefind.histogram1d(block[sub_i1:sub_i2], weights_block[sub_i1:sub_i2], sub_counts[index], xmin, xmax)
				self.pool.run_blocks(subblock, info.size)
				self.counts_weights += np.sum(sub_counts, axis=0)

		except:
			logger.exception("error with hist1d, arguments: %r" % (args,))
		if mask is not None:
			subset = block[mask[info.i1:info.i2]]
			#gavi.histogram.hist1d(subset, self.counts_mask, xmin, xmax)
			sub_counts = np.zeros((self.pool.nthreads, N), dtype=np.float64)
			def subblock(index, sub_i1, sub_i2):
				subspacefind.histogram1d(subset[sub_i1:sub_i2], None, sub_counts[index], xmin, xmax)
			self.pool.run_blocks(subblock, len(subset))
			self.counts_mask += np.sum(sub_counts, axis=0)

			if weights_block is not None:
				subset_weights = weights_block[mask[info.i1:info.i2]]
				#gavi.histogram.hist1d_weights(subset, self.counts_weights_mask, subset_weights, xmin, xmax)
				sub_counts = np.zeros((self.pool.nthreads, N), dtype=np.float64)
				def subblock(index, sub_i1, sub_i2):
					subspacefind.histogram1d(subset[sub_i1:sub_i2], subset_weights[sub_i1:sub_i2], sub_counts[index], xmin, xmax)
				self.pool.run_blocks(subblock, len(subset))
				self.counts_mask += np.sum(sub_counts, axis=0)

		print "it took", time.time()-t0

		index = self.dataset.selected_row_index
		if index is not None:
			if index >= info.i1 and index < info.i2: # selected point is in this block
				self.selected_point = block[index-info.i1]

		self.delta = (xmax - xmin) / N
		self.centers = np.arange(N) * self.delta + xmin
		#print xmin, xmax, self.centers
		if info.last:
			elapsed = time.time() - info.time_start
			self.message("computation %.2f s" % (elapsed), index=20)
			self.message(None, index=-2) # clear error


	def plot(self):
		t0 = time.time()
		self.axes.cla()
		self.axes.autoscale(False)
		#if self.expression_error:
		#	return
		#P.hist(x, 50, normed=1, histtype='stepfilled')
		#values =
		Nvector = self.grid_size
		width = self.ranges[0][1] - self.ranges[0][0]
		x = np.arange(0, Nvector)/float(Nvector) * width + self.ranges[0][0]# + width/(Nvector/2.)
		xmin, xmax = self.ranges[0]
		xmin, xmax = self.ranges[0]
		if self.ranges_show[0] is None:
			self.ranges_show[0] = xmin, xmax

		self.delta = (xmax - xmin) / self.grid_size
		self.centers = (np.arange(self.grid_size)+0.5) * self.delta + xmin

		logger.debug("expr for amplitude: %r" % self.amplitude_expression)
		grid_map = self.create_grid_map(self.grid_size, False)
		amplitude = self.eval_amplitude(self.amplitude_expression, locals=grid_map)
		use_selection = self.dataset.mask is not None
		if use_selection:
			grid_map_selection = self.create_grid_map(self.grid_size, True)
			amplitude_selection = self.eval_amplitude(self.amplitude_expression, locals=grid_map_selection)

		if use_selection:
			self.axes.bar(self.centers, amplitude, width=self.delta, align='center')
			self.axes.bar(self.centers, amplitude_selection, width=self.delta, align='center', color="red", alpha=0.8)
		else:
			self.axes.bar(self.centers, amplitude, width=self.delta, align='center')

		if self.range_level is None:
			if self.weight_expression:
				self.range_level = np.nanmin(amplitude) * 1.1, np.nanmax(amplitude) * 1.1
			else:
				self.range_level = 0, np.nanmax(amplitude) * 1.1

		if 0:
			amplitude = self.counts
			logger.debug("expr for amplitude: %r" % self.amplitude_expression)
			if self.amplitude_expression is not None:
				#locals = {"counts":self.counts, "counts_weights":self.counts_weights}
				locals = {"counts": self.counts, "weighted": self.counts_weights}
				locals["x"] = x
				if self.counts_weights is not None:
					locals["average"] = self.counts_weights/self.counts
				else:
					locals["average"] = None
				globals = np.__dict__
				amplitude = eval(self.amplitude_expression, globals, locals)

			if self.range_level is None:
				if self.weight_expression:
					self.range_level = np.nanmin(amplitude) * 1.1, np.nanmax(amplitude) * 1.1
				else:
					self.range_level = 0, np.nanmax(amplitude) * 1.1


			index = self.dataset.selected_row_index
			if index is not None and self.selected_point is None:
				logger.debug("point selected but after computation")
				# TODO: optimize
				# TODO: optimize
				def find_selected_point(info, block):
					if index >= info.i1 and index < info.i2: # selected point is in this block
						self.selected_point = block[index-info.i1]
				self.dataset.evaluate(find_selected_point, *self.expressions, **self.getVariableDict())

			if self.selected_point is not None:
				#x = self.getdatax()[self.dataset.selected_row_index]
				print "drawing vline at", self.selected_point
				self.axes.axvline(self.selected_point, color="red")

		self.axes.set_xlabel(self.expressions[0])
		xmin_show, xmax_show = self.ranges_show[0]
		print "plot limits:", xmin_show, xmax_show
		self.axes.set_xlim(xmin_show, xmax_show)
		ymin_show, ymax_show = self.range_level
		print "level limits:", ymin_show, ymax_show
		if not self.weight_expression:
			self.axes.set_ylabel("counts")
		else:
			self.axes.set_ylabel(self.weight_expression)
		self.axes.set_ylim(ymin_show, ymax_show)
		if not self.action_mini_mode_ultra.isChecked():
			self.fig.tight_layout(pad=0.0)
		self.canvas.draw()
		self.update()
		self.message("plotting %.2fs" % (time.time() - t0), index=100)
		self.signal_plot_finished.emit(self, self.fig)


class ScatterPlotDialog(PlotDialog):
	type_name = "density2d"
	#names = "heatmap,density2d,2d"
	def __init__(self, parent, jobsManager, dataset, **options):
		super(ScatterPlotDialog, self).__init__(parent, jobsManager, dataset, 2, "X Y".split(), **options)


	def calculate_visuals(self, info, blockx, blocky, weights_block, weights_x_block, weights_y_block, weights_xy_block, compute_counter=None):
		if compute_counter < self.compute_counter:
			print compute_counter, self.compute_counter
			print "STOP " * 100
			return True
		if info.error:
			self.message(info.error_text, index=-2)
			return

		elapsed = time.time() - info.time_start
		self.message("computation at %.2f%% (%fs)" % (info.percentage, elapsed), index=20)
		QtCore.QCoreApplication.instance().processEvents()
		self.expression_error = False

		N = self.grid_size
		Nvector = 32
		mask = self.dataset.mask
		if info.first:
			self.counts = np.zeros((N,) * self.dimensions, dtype=np.float64)
			self.counts_weights = None
			self.counts_x_weights = None
			self.counts_y_weights = None
			self.counts_xy_weights = None
			self.counts_xy = None
			if weights_block is not None:
				self.counts_weights = np.zeros((N,) * self.dimensions, dtype=np.float64)
			if weights_x_block is not None:
				self.counts_x_weights = np.zeros((Nvector,) * self.dimensions, dtype=np.float64)
			if weights_y_block is not None:
				self.counts_y_weights = np.zeros((Nvector,) * self.dimensions, dtype=np.float64)
			if weights_xy_block is not None:
				self.counts_xy_weights = np.zeros((Nvector,) * self.dimensions, dtype=np.float64)
			if weights_x_block is not None or weights_y_block is not None:
				self.counts_xy = np.zeros((Nvector,) * self.dimensions, dtype=np.float64)

			self.selected_point = None
			if mask is not None:
				self.counts_mask = np.zeros((N,) * self.dimensions, dtype=np.float64) #mab.utils.numpy.mmapzeros((128), dtype=np.float64)
				self.counts_weights_mask = None
				if weights_block is not None:
					self.counts_weights_mask = np.zeros((N,) * self.dimensions, dtype=np.float64)
			else:
				self.counts_mask = None
				self.counts_weights_mask = None





		xmin, xmax = self.ranges[0]
		ymin, ymax = self.ranges[1]
		for i in range(self.dimensions):
			if self.ranges_show[i] is None:
				self.ranges_show[i] = self.ranges[i]

		if self.aspect is not None:
			centers = [(range_[1] + range_[0])/2 for range_ in self.ranges_show]
			widths = [abs(range_[1] - range_[0]) for range_ in self.ranges_show] # TODO: should we use abs with flipped axes
			width, height = widths[:2]
			current_aspect = width/height
			#if current_aspect > self.aspect:
			logger.debug("ranges_show were: %r (width/height=%r/%r)"  % (self.ranges_show, width, height))
			#if current_aspect < 1:
			height = width/self.aspect
			#else:
			#width = self.aspect * height
			#else:
			self.ranges_show[0] = centers[0]-width/2,centers[0]+width/2
			self.ranges_show[1] = centers[1]-height/2,centers[1]+height/2
			self.ranges = [list(k) for k in self.ranges_show]
			logger.debug("ranges_show are: %r (width/height=%r/%r)"  % (self.ranges_show, width, height))



		index = self.dataset.selected_row_index
		if index is not None:
			if index >= info.i1 and index < info.i2: # selected point is in this block
				self.selected_point = blockx[index-info.i1], blocky[index-info.i1]

		t0 = time.time()
		#histo2d(blockx, blocky, self.counts, *self.ranges)
		ranges = []
		for minimum, maximum in self.ranges:
			ranges.append(minimum)
			if minimum == maximum:
				maximum += 1
			ranges.append(maximum)
		if 1:
			args = blockx, blocky, self.counts, ranges
			#gavi.histogram.hist2d(blockx, blocky, self.counts, *ranges)
			#subspacefind.histogram2d(blockx, blocky, self.counts, *ranges)
			if 1:
				sub_counts = np.zeros((self.pool.nthreads, N, N), dtype=np.float64)
				def subblock(index, sub_i1, sub_i2):
					subspacefind.histogram2d(blockx[sub_i1:sub_i2], blocky[sub_i1:sub_i2], None, sub_counts[index], *(ranges + [self.xoffset, self.yoffset]))
				self.pool.run_blocks(subblock, info.size)
				self.counts += np.sum(sub_counts, axis=0)
			else:
				subspacefind.histogram2d(blockx, blocky, None, self.counts, *(ranges + [self.xoffset, self.yoffset]))



			if weights_block is not None:
				args = blockx, blocky, weights_block, self.counts, ranges
				#gavi.histogram.hist2d_weights(blockx, blocky, self.counts_weights, weights_block, *ranges)
				if 1:
					sub_counts = np.zeros((self.pool.nthreads, N, N), dtype=np.float64)
					def subblock(index, sub_i1, sub_i2):
						subspacefind.histogram2d(blockx[sub_i1:sub_i2], blocky[sub_i1:sub_i2], weights_block[sub_i1:sub_i2], sub_counts[index], *(ranges + [self.xoffset, self.yoffset]))
					self.pool.run_blocks(subblock, info.size)
					self.counts_weights += np.sum(sub_counts, axis=0)
				else:
					subspacefind.histogram2d(blockx, blocky, weights_block, self.counts_weights, *(ranges + [self.xoffset, self.yoffset]))
			if mask is None:
				for counts_weighted, weight_block in [(self.counts_x_weights, weights_x_block), (self.counts_y_weights, weights_y_block), (self.counts_xy_weights, weights_xy_block)]:
					if weight_block is not None:
						sub_counts = np.zeros((self.pool.nthreads, Nvector, Nvector), dtype=np.float64)
						def subblock(index, sub_i1, sub_i2):
							subspacefind.histogram2d(blockx[sub_i1:sub_i2], blocky[sub_i1:sub_i2], weight_block[sub_i1:sub_i2], sub_counts[index], *(ranges + [self.xoffset, self.yoffset]))
						self.pool.run_blocks(subblock, info.size)
						counts_weighted += np.sum(sub_counts, axis=0)

		if weights_x_block is not None or weights_y_block is not None:
			if mask is None:
				#subspacefind.histogram2d(blockx, blocky, None, self.counts_xy, *(ranges + [self.xoffset, self.yoffset]))
				sub_counts = np.zeros((self.pool.nthreads, Nvector, Nvector), dtype=np.float64)
				def subblock(index, sub_i1, sub_i2):
					subspacefind.histogram2d(blockx[sub_i1:sub_i2], blocky[sub_i1:sub_i2], None, sub_counts[index], *(ranges + [self.xoffset, self.yoffset]))
				self.pool.run_blocks(subblock, info.size)
				self.counts_xy += np.sum(sub_counts, axis=0)

			else:
				subsetx = blockx[mask[info.i1:info.i2]]
				subsety = blocky[mask[info.i1:info.i2]]
				#subspacefind.histogram2d(subsetx, subsety, None, self.counts_xy, *(ranges + [self.xoffset, self.yoffset]))
				#subspacefind.histogram2d(blockx, blocky, None, self.counts_xy, *(ranges + [self.xoffset, self.yoffset]))
				sub_counts = np.zeros((self.pool.nthreads, Nvector, Nvector), dtype=np.float64)
				def subblock(index, sub_i1, sub_i2):
					subspacefind.histogram2d(subsetx[sub_i1:sub_i2], subsety[sub_i1:sub_i2], None, sub_counts[index], *(ranges + [self.xoffset, self.yoffset]))
				self.pool.run_blocks(subblock, len(subsetx))
				self.counts_xy += np.sum(sub_counts, axis=0)

		if mask is not None:
			subsetx = blockx[mask[info.i1:info.i2]]
			subsety = blocky[mask[info.i1:info.i2]]
			#print subx, suby, mask[info.i1:info.i2]
			#histo2d(subsetx, subsety, self.counts_mask, *self.ranges)
			#gavi.histogram.hist2d(subsetx, subsety, self.counts_mask, *ranges)

			sub_counts = np.zeros((self.pool.nthreads, N, N), dtype=np.float64)
			def subblock(index, sub_i1, sub_i2):
				subspacefind.histogram2d(subsetx[sub_i1:sub_i2], subsety[sub_i1:sub_i2], None, sub_counts[index], *(ranges + [self.xoffset, self.yoffset]))
			self.pool.run_blocks(subblock, len(subsetx))
			self.counts_mask += np.sum(sub_counts, axis=0)
			#else:
			#	subspacefind.histogram2d(subsetx, subsety, None, self.counts_mask, *ranges)

			if weights_block is not None:
				subset_weights = weights_block[mask[info.i1:info.i2]]
				#gavi.histogram.hist2d_weights(subsetx, subsety, subset_weights, self.counts_weights_mask, *ranges)
				#subspacefind.histogram2d(subsetx, subsety, subset_weights, self.counts_weights_mask, *ranges)
				sub_counts = np.zeros((self.pool.nthreads, N, N), dtype=np.float64)
				def subblock(index, sub_i1, sub_i2):
					subspacefind.histogram2d(subsetx[sub_i1:sub_i2], subsety[sub_i1:sub_i2], subset_weights[sub_i1:sub_i2], sub_counts[index], *(ranges + [self.xoffset, self.yoffset]))
				self.pool.run_blocks(subblock, len(subsetx))
				self.counts_weights_mask += np.sum(sub_counts, axis=0)

			for counts_weighted, weight_block in [(self.counts_x_weights, weights_x_block), (self.counts_y_weights, weights_y_block), (self.counts_xy_weights, weights_xy_block)]:
				if weight_block is not None:
					weights_block_mask = weight_block[mask[info.i1:info.i2]]
					sub_counts = np.zeros((self.pool.nthreads, Nvector, Nvector), dtype=np.float64)
					def subblock(index, sub_i1, sub_i2):
						subspacefind.histogram2d(subsetx[sub_i1:sub_i2], subsety[sub_i1:sub_i2], weights_block_mask[sub_i1:sub_i2], sub_counts[index], *(ranges + [self.xoffset, self.yoffset]))
					self.pool.run_blocks(subblock, len(subsetx))
					counts_weighted += np.sum(sub_counts, axis=0)

		if info.last:
			elapsed = time.time() - info.time_start
			self.message("computation %.2fs" % (elapsed), index=20)
			self.message(None, index=-2) # clear error
			if self.show_disjoined:
				self.counts = gavi.kld.to_disjoined(self.counts)
				if self.counts_mask is not None:
					self.counts_mask = gavi.kld.to_disjoined(self.counts_mask)
				if self.counts_x_weights is not None:
					self.counts_x_weights = gavi.kld.to_disjoined(self.counts_x_weights)
				if self.counts_y_weights is not None:
					self.counts_y_weights = gavi.kld.to_disjoined(self.counts_y_weights)
				if self.counts_xy_weights is not None:
					self.counts_xy_weights = gavi.kld.to_disjoined(self.counts_xy_weights)



	def _afterCanvas(self, layout):
		self.addToolbar2(layout)
		super(ScatterPlotDialog, self).afterCanvas(layout)

	def add_image_layer(self, rgba, intensity):
		self.image_layers.append(rgba)

	def plot(self):
		self.image_layers = []
		self.axes.cla()
		if len(self.layers) == 0:
			return
		first_layer = self.layers[0]

		N = self.grid_size
		background = np.ones((N, N, 4), dtype=np.float64)
		background[:,:,0:3] = matplotlib.colors.colorConverter.to_rgb(self.background_color)
		background[:,:,3] = 0.02

		ranges = []
		for minimum, maximum in first_layer.ranges_grid:
			ranges.append(minimum)
			ranges.append(maximum)

		placeholder = self.axes.imshow(background, extent=ranges, origin="lower")
		self.add_image_layer(background)

		for i in range(self.dimensions):
			if self.ranges_show[i] is None:
				self.ranges_show[i] = copy.copy(first_layer.ranges_grid[i])
		#extent =
		#ranges = np.nanmin(datax), np.nanmax(datax), np.nanmin(datay), np.nanmax(datay)

		xmin, xmax = self.ranges_show[0]
		ymin, ymax = self.ranges_show[1]
		width = xmax - xmin
		height = ymax - ymin
		extent = [xmin-width, xmax+width, ymin-height, ymax+height]
		Z1 = np.array(([0,1]*8 + [1,0]*8)*8); Z1.shape = 16,16  # chessboard
		#im1 = self.axes.imshow(Z1, cmap="gray", interpolation='nearest', extent=extent, vmin=-4, vmax=1.)


		for layer in self.layers:
			layer.plot([self.axes], self.add_image_layer)

		rgba_dest = self.image_layers[0] * 1. # * 0
		if 1:
			#@for i in range(3):
			#	rgba_dest[:,:,i] *= rgba_dest[:,:,3]
			for i in range(1, len(self.image_layers)):
				rgba_source  = self.image_layers[i]
				alpha_source = rgba_source[:,:,3]
				alpha_dest   = rgba_dest[:,:,3]
				#print alpha_source.min(), alpha_source.max()
				alpha_result = alpha_source + alpha_dest * (1 - alpha_source)
				mask = alpha_result > 0
				for c in range(3):
					#f = rgba_dest[:,:,c] + rgba_source[:,:,c] - rgba_dest[:,:,c] * rgba_source[:,:,c]
					#f = rgba_dest[:,:,c] * rgba_source[:,:,c]
					#f = np.maximum(rgba_dest[:,:,c], rgba_source[:,:,c])
					#f = np.abs(rgba_dest[:,:,c] -  rgba_source[:,:,c])
					#f = rgba_dest[:,:,c] +  rgba_source[:,:,c]
					f = gavi.vaex.imageblending.modes[self.blend_mode](rgba_dest[:,:,c], rgba_source[:,:,c])
					result = ((1.-alpha_dest) * alpha_source * rgba_source[:,:,c]  + (1.-alpha_source) * alpha_dest * rgba_dest[:,:,c] + alpha_source * alpha_dest * f) / alpha_result
					rgba_dest[:,:,c][[mask]] = np.clip(result[[mask]], 0, 1)
					#rgba_dest[:,:,c][[mask]] = (result[[mask]])
					#rgba_dest[:,:,c] = (rgba_dest[:,:,c] * alpha_dest  * (1-alpha_source) + rgba_source[:,:,c] * alpha_source)
					#rgba_dest[:,:,c] = rgba_dest[:,:,c] + rgba_source[:,:,c] * alpha_source
					#rgba_dest[:,:,c] = rgba_dest[:,:,c] + rgba_source[:,:,c] * alpha_source
					#rgba_dest[:,:,c] = rgba_dest[:,:,c] + rgba_source[:,:,c] * alpha_source
				rgba_dest[:,:,3] = np.clip(alpha_result, 0., 1)
				#for c in range(3):
				#	rgba_dest[:,:,c] = rgba_dest[:,:,c] / rgba_dest[:,:,3]
			print rgba_dest[0]
			#for c in range(3):
			#	rgba_dest[:,:,c] = rgba_dest[:,:,c] * rgba_dest[:,:,3] + (1-rgba_dest[:,:,3])
			for c in range(4):
				#rgba_dest[:,:,c] = np.clip((rgba_dest[:,:,c] ** 3.5)*2.6, 0., 1.)
				rgba_dest[:,:,c] = np.clip((rgba_dest[:,:,c] ** self.layer_gamma)*self.layer_brightness, 0., 1.)
			rgba_dest[:,:,3] = rgba_dest[:,:,3] * 0 + 1
			print rgba_dest[0]
		#rgba_dest[:,:,3] = 1
		placeholder.set_data((rgba_dest * 255).astype(np.uint8))



		if self.aspect is None:
			self.axes.set_aspect('auto')
		else:
			self.axes.set_aspect(self.aspect)
			#if self.dataset.selected_row_index is not None:
				#self.axes.autoscale(False)
		index = self.dataset.selected_row_index

		if 0:
			self.axes.set_xlabel(self.expressions[0])
			self.axes.set_ylabel(self.expressions[1])
		self.axes.set_xlim(*self.ranges_show[0])
		self.axes.set_ylim(*self.ranges_show[1])
		#self.fig.texts = []
		if 0:
			title_text = self.title_expression.format(**self.getVariableDict())
			if hasattr(self, "title"):
				self.title.set_text(title_text)
			else:
				self.title = self.fig.suptitle(title_text)
			if not self.action_mini_mode_ultra.isChecked():
				self.fig.tight_layout(pad=0.0)#1.008) #pad=pad, h_pad=h_pad, w_pad=w_pad, rect=rect)
			#self.fig.tight_layout(pad=0.01)#1.008) #pad=pad, h_pad=h_pad, w_pad=w_pad, rect=rect)
		self.fig.tight_layout()#1.008) #pad=pad, h_pad=h_pad, w_pad=w_pad, rect=rect)
		self.canvas.draw()
		self.update()
		if 0:
			if self.first_time:
				self.first_time = False
				if "filename" in self.options:
					self.filename_figure_last = self.options["filename"]
					self.fig.savefig(self.filename_figure_last)

		self.signal_plot_finished.emit(self, self.fig)
		return
		if 1:
			ranges = []
			logger.debug("self.ranges == %r" % (self.ranges, ))
			for minimum, maximum in self.ranges:
				ranges.append(minimum)
				ranges.append(maximum)


			#amplitude = self.grids.grids["counts"].get_data(self.gridsize)

			logger.debug("expr for amplitude: %r" % self.amplitude_expression)
			grid_map = self.create_grid_map(self.grid_size, False)
			try:
				amplitude = self.eval_amplitude(self.amplitude_expression, locals=grid_map)
			except Exception, e:
				self.error_in_field(self.amplitude_box, "amplitude", e)
				return
			print "TOTAL", np.sum(amplitude)
			use_selection = self.dataset.mask is not None
			if use_selection:
				grid_map_selection = self.create_grid_map(self.grid_size, True)
				amplitude_selection = self.eval_amplitude(self.amplitude_expression, locals=grid_map_selection)


		if self.action_display_current == self.action_display_mode_both:
			self.axes.imshow(self.contrast(amplitude), origin="lower", extent=ranges, alpha=0.4 if use_selection else 1.0, cmap=self.colormap)
			if use_selection:
				self.axes.imshow(self.contrast(amplitude_selection), origin="lower", extent=ranges, alpha=1, cmap=self.colormap)
		if self.action_display_current == self.action_display_mode_full:
			self.axes.imshow(self.contrast(amplitude), origin="lower", extent=ranges, cmap=self.colormap)
		if self.action_display_current == self.action_display_mode_selection:
			if self.counts_mask is not None:
				self.axes.imshow(self.contrast(amplitude_mask), origin="lower", extent=ranges, alpha=1, cmap=self.colormap)
		if 1:
			#locals = {key:None if grid is None else gavifast.resize(grid, 64) for key, grid in locals}
			locals = {}
			for name in self.grids.grids.keys():
				grid = self.grids.grids[name]
				if name == "counts" or (grid.weight_expression is not None and len(grid.weight_expression) > 0):
					if grid.max_size >= self.vector_grid_size:
						locals[name] = grid.get_data(self.vector_grid_size, use_selection)
				else:
					locals[name] = None

			if 1:
				grid_map_vector = self.create_grid_map(self.vector_grid_size, use_selection)
				if grid_map_vector["weightx"] is not None and grid_map_vector["weighty"] is not None:
					mask = grid_map_vector["counts"] > (self.min_level_vector2d * grid_map_vector["counts"].max())
					print self.min_level_vector2d, "&" * 100
					x = grid_map_vector["x"]
					y = grid_map_vector["y"]
					x2d, y2d = np.meshgrid(x, y)
					vx = self.eval_amplitude("weightx/counts", locals=grid_map_vector)
					vy = self.eval_amplitude("weighty/counts", locals=grid_map_vector)
					meanvx = 0 if self.vectors_subtract_mean is False else vx[mask].mean()
					meanvy = 0 if self.vectors_subtract_mean is False else vy[mask].mean()
					vx -= meanvx
					vy -= meanvy
					if grid_map_vector["weightz"] is not None and self.vectors_color_code_3rd:
						colors = self.eval_amplitude("weightz/counts", locals=grid_map_vector)
						self.axes.quiver(x2d[mask], y2d[mask], vx[mask], vy[mask], colors[mask], cmap=self.colormap_vector)#, scale=1)
					else:
						self.axes.quiver(x2d[mask], y2d[mask], vx[mask], vy[mask], color="black")
						colors = None
				#print "min", U[mask].min(), V[mask].min()
				#print "max", U[mask].max(), V[mask].max()
				#self.axes.quiver(x, y, U, V)
		if self.action_display_current == self.action_display_mode_both_contour:
			#self.axes.imshow(amplitude, origin="lower", extent=ranges, alpha=1 if self.counts_mask is None else 0.4, cmap=cm_plusmin)
			#self.axes.contour(amplitude, origin="lower", extent=ranges, levels=levels, linewidths=2, colors="red")
			self.axes.imshow(amplitude, origin="lower", extent=ranges, cmap=self.colormap)
			if self.counts_mask is not None:
				values = amplitude_mask[~np.isinf(amplitude_mask)]
				print values
				levels = np.linspace(values.min(), values.max(), 5)
				print "levels", levels
				#self.axes.imshow(amplitude_mask, origin="lower", extent=ranges, alpha=1, cmap=cm_plusmin)
				self.axes.contour(amplitude_mask, origin="lower", extent=ranges, levels=levels, linewidths=2, colors="red")

		for callback in self.plugin_grids_draw:
			callback(self.axes, grid_map, grid_map_vector)


		if self.aspect is None:
			self.axes.set_aspect('auto')
		else:
			self.axes.set_aspect(self.aspect)
			#if self.dataset.selected_row_index is not None:
				#self.axes.autoscale(False)
		index = self.dataset.selected_row_index
		if 0:
			if index is not None and self.selected_point is None:
				logger.debug("point selected but after computation")
				# TODO: optimize
				def find_selected_point(info, blockx, blocky):
					if index >= info.i1 and index < info.i2: # selected point is in this block
						self.selected_point = blockx[index-info.i1], blocky[index-info.i1]
				self.dataset.evaluate(find_selected_point, *self.expressions, **self.getVariableDict())


			if self.selected_point:
				#x, y = self.getdatax()[self.dataset.selected_row_index],  self.getdatay()[self.dataset.selected_row_index]
				x, y = self.selected_point
				print "drawing selected point at", x, y
				self.axes.scatter([x], [y], color='red') #, scalex=False, scaley=False)
			#if dataxsel is not None:
			#	self.axes.scatter(dataxsel, dataysel)
		self.axes.set_xlabel(self.expressions[0])
		self.axes.set_ylabel(self.expressions[1])
		self.axes.set_xlim(*self.ranges_show[0])
		self.axes.set_ylim(*self.ranges_show[1])
		#self.fig.texts = []
		title_text = self.title_expression.format(**self.getVariableDict())
		if hasattr(self, "title"):
			self.title.set_text(title_text)
		else:
			self.title = self.fig.suptitle(title_text)
		if not self.action_mini_mode_ultra.isChecked():
			self.fig.tight_layout(pad=0.0)#1.008) #pad=pad, h_pad=h_pad, w_pad=w_pad, rect=rect)
		#self.fig.tight_layout(pad=0.01)#1.008) #pad=pad, h_pad=h_pad, w_pad=w_pad, rect=rect)
		self.fig.tight_layout()#1.008) #pad=pad, h_pad=h_pad, w_pad=w_pad, rect=rect)
		self.canvas.draw()
		self.update()
		if self.first_time:
			self.first_time = False
			if "filename" in self.options:
				self.filename_figure_last = self.options["filename"]
				self.fig.savefig(self.filename_figure_last)



class ScatterPlotMatrixDialog(PlotDialog):
	def __init__(self, parent, jobsManager, dataset, expressions):
		super(ScatterPlotMatrixDialog, self).__init__(parent, jobsManager, dataset, list(expressions), "X Y Z W V U T S R Q P".split()[:len(expressions)])

	def getAxesList(self):
		return reduce(lambda x,y: x + y, self.axes_grid, [])

	def addAxes(self):
		self.axes_grid = [[None,] * self.dimensions for _ in range(self.dimensions)]
		index = 0
		for i in range(self.dimensions)[::1]:
			for j in range(self.dimensions)[::1]:
				index = ((self.dimensions-1)-j) * self.dimensions + i + 1
				axes = self.axes_grid[i][j] = self.fig.add_subplot(self.dimensions,self.dimensions,index)
#													   sharey=self.axes_grid[0][j] if j > 0 else None,
#													   sharex=self.axes_grid[i][0] if i > 0 else None
#													   )
				# store the axis index in matplotlib object
				axes.xaxis_index = i
				axes.yaxis_index = j
				if i > 0:
					axes.yaxis.set_visible(False)
					#for label in axes.get_yticklabels():
					#	label.set_visible(False)
					#axes.yaxis.offsetText.set_visible(False)
				if j > 0:
					axes.xaxis.set_visible(False)
					#for label in axes.get_xticklabels():
					#	label.set_visible(False)
					#axes.xaxis.offsetText.set_visible(False)
				self.axes_grid[i][j].hold(True)
				index += 1
		self.fig.subplots_adjust(hspace=0, wspace=0)

	def calculate_visuals(self, info, *blocks):
		data_blocks = blocks[:self.dimensions]
		if len(blocks) > self.dimensions:
			weights_block = blocks[self.dimensions]
		else:
			weights_block = None
		elapsed = time.time() - info.time_start
		self.message("computation %.2f%% (%f seconds)" % (info.percentage, elapsed), index=9)
		QtCore.QCoreApplication.instance().processEvents()
		self.expression_error = False

		N = self.grid_size
		mask = self.dataset.mask
		if info.first:
			self.counts = np.zeros((N,) * self.dimensions, dtype=np.float64)
			self.counts_weights = self.counts
			if weights_block is not None:
				self.counts_weights = np.zeros((N,) * self.dimensions, dtype=np.float64)

			self.selected_point = None
			if mask is not None:
				self.counts_mask = np.zeros((N,) * self.dimensions, dtype=np.float64) #mab.utils.numpy.mmapzeros((128), dtype=np.float64)
				self.counts_weights_mask = self.counts_mask
				if weights_block is not None:
					self.counts_weights_mask = np.zeros((N,) * self.dimensions, dtype=np.float64)
			else:
				self.counts_mask = None
				self.counts_weights_mask = None

		if info.error:
			print "error", info.error_text
			self.expression_error = True
			self.message(info.error_text)
			return


		xmin, xmax = self.ranges[0]
		ymin, ymax = self.ranges[1]
		for i in range(self.dimensions):
			if self.ranges_show[i] is None:
				self.ranges_show[i] = self.ranges[i]


		index = self.dataset.selected_row_index
		if index is not None:
			if index >= info.i1 and index < info.i2: # selected point is in this block
				self.selected_point = blockx[index-info.i1], blocky[index-info.i1]

		t0 = time.time()
		#histo2d(blockx, blocky, self.counts, *self.ranges)
		ranges = []
		for minimum, maximum in self.ranges:
			ranges.append(minimum)
			if minimum == maximum:
				maximum += 1
			ranges.append(maximum)
		try:
			args = data_blocks, self.counts, ranges
			if self.dimensions == 2:
				gavi.histogram.hist3d(data_blocks[0], data_blocks[1], self.counts, *ranges)
			if self.dimensions == 3:
				gavi.histogram.hist3d(data_blocks[0], data_blocks[1], data_blocks[2], self.counts, *ranges)
			if weights_block is not None:
				args = data_blocks, weights_block, self.counts, ranges
				gavi.histogram.hist2d_weights(blockx, blocky, self.counts_weights, weights_block, *ranges)
		except:
			raise
		print "it took", time.time()-t0

		if mask is not None:
			subsets = [block[mask[info.i1:info.i2]] for block in data_blocks]
			if self.dimensions == 2:
				gavi.histogram.hist2d(subsets[0], subsets[1], self.counts_weights_mask, *ranges)
			if self.dimensions == 3:
				gavi.histogram.hist3d(subsets[0], subsets[1], subsets[2], self.counts_weights_mask, *ranges)
			if weights_block is not None:
				subset_weights = weights_block[mask[info.i1:info.i2]]
				if self.dimensions == 2:
					gavi.histogram.hist2d_weights(subsets[0], subsets[1], self.counts_weights_mask, subset_weights, *ranges)
				if self.dimensions == 3:
					gavi.histogram.hist3d_weights(subsets[0], subsets[1], subsets[2], self.counts_weights_mask, subset_weights, *ranges)
		if info.last:
			elapsed = time.time() - info.time_start
			self.message("computation (%f seconds)" % (elapsed), index=9)


	def plot(self):
		t0 = time.time()
		#self.axes.cla()
		#extent =
		#ranges = np.nanmin(datax), np.nanmax(datax), np.nanmin(datay), np.nanmax(datay)
		ranges = []
		for minimum, maximum in self.ranges:
			ranges.append(minimum)
			ranges.append(maximum)

		amplitude = self.counts
		logger.debug("expr for amplitude: %r" % self.amplitude_expression)
		if self.amplitude_expression is not None:
			locals = {"counts":self.counts_weights, "counts1": self.counts}
			globals = np.__dict__
			amplitude = eval(self.amplitude_expression, globals, locals)
		print "amplitude", np.nanmin(amplitude), np.nanmax(amplitude)
		#if self.ranges_level[0] is None:
		#	self.ranges_level[0] = 0, amplitude.max() * 1.1


		def multisum(a, axes):
			correction = 0
			for axis in axes:
				a = np.sum(a, axis=axis-correction)
				correction += 1
			return a
		for i in range(self.dimensions):
			for j in range(self.dimensions):
				axes = self.axes_grid[i][j]
				ranges = self.ranges[i] + self.ranges[j]
				axes.clear()
				allaxes = range(self.dimensions)
				if 0 :#i > 0:
					for label in axes.get_yticklabels():
						label.set_visible(False)
					axes.yaxis.offsetText.set_visible(False)
				if 0: #j > 0:
					for label in axes.get_xticklabels():
						label.set_visible(False)
					axes.xaxis.offsetText.set_visible(False)
				if i != j:
					allaxes.remove(i)
					allaxes.remove(j)
					counts_mask = None
					counts = multisum(self.counts, allaxes)
					if self.counts_mask is not None:
						counts_mask = multisum(self.counts_mask, allaxes)
					if i > j:
						counts = counts.T
					axes.imshow(np.log10(counts), origin="lower", extent=ranges, alpha=1 if counts_mask is None else 0.4)
					if counts_mask is not None:
						if i > j:
							counts_mask = counts_mask.T
						axes.imshow(np.log10(counts_mask), origin="lower", extent=ranges)
					axes.set_aspect('auto')
					if self.dataset.selected_row_index is not None:
						#self.axes.autoscale(False)
						x, y = self.getdatax()[self.dataset.selected_row_index],  self.getdatay()[self.dataset.selected_row_index]
						print "drawing selected point at", x, y
						axes.scatter([x], [y], color='red') #, scalex=False, scaley=False)

					axes.set_xlim(self.ranges_show[i][0], self.ranges_show[i][1])
					axes.set_ylim(self.ranges_show[j][0], self.ranges_show[j][1])
				else:
					allaxes.remove(j)
					counts = multisum(self.counts, allaxes)
					N = len(counts)
					xmin, xmax = self.ranges[i]
					delta = (xmax - xmin) / N
					centers = np.arange(N) * delta + xmin

					#axes.autoscale(False)
					#P.hist(x, 50, normed=1, histtype='stepfilled')
					#values =
					if 1: #if self.counts_mask is None:
						axes.bar(centers, counts, width=delta, align='center')
					else:
						self.axes.bar(self.centers, self.counts, width=self.delta, align='center', alpha=0.5)
						self.axes.bar(self.centers, self.counts_mask, width=self.delta, align='center', color="red")
					axes.set_xlim(self.ranges_show[i][0], self.ranges_show[i][1])
					axes.set_ylim(0, np.max(counts)*1.1)

		if 0:

			self.axes.imshow(amplitude.T, origin="lower", extent=ranges, alpha=1 if self.counts_mask is None else 0.4, cmap=cm_plusmin)
			if 1:
				if self.counts_mask is not None:
					if self.amplitude_expression is not None:
						#locals = {"counts":self.counts_mask}
						locals = {"counts":self.counts_weights_mask, "counts1": self.counts_mask}
						globals = np.__dict__
						amplitude_mask = eval(self.amplitude_expression, globals, locals)
					self.axes.imshow(amplitude_mask.T, origin="lower", extent=ranges, alpha=1, cmap=cm_plusmin)
				#self.axes.imshow((I), origin="lower", extent=ranges)
			self.axes.set_aspect('auto')
				#if self.dataset.selected_row_index is not None:
					#self.axes.autoscale(False)
			index = self.dataset.selected_row_index
			if index is not None and self.selected_point is None:
				logger.debug("point selected but after computation")
				# TODO: optimize
				def find_selected_point(info, blockx, blocky):
					if index >= info.i1 and index < info.i2: # selected point is in this block
						self.selected_point = blockx[index-info.i1], blocky[index-info.i1]
				self.dataset.evaluate(find_selected_point, *self.expressions, **self.getVariableDict())


			if self.selected_point:
				#x, y = self.getdatax()[self.dataset.selected_row_index],  self.getdatay()[self.dataset.selected_row_index]
				x, y = self.selected_point
				print "drawing selected point at", x, y
				self.axes.scatter([x], [y], color='red') #, scalex=False, scaley=False)
			#if dataxsel is not None:
			#	self.axes.scatter(dataxsel, dataysel)
			self.axes.set_xlabel(self.expressions[0])
			self.axes.set_ylabel(self.expressions[0])
			self.axes.set_xlim(*self.ranges_show[0])
			self.axes.set_ylim(*self.ranges_show[1])
		self.canvas.draw()
		self.message("ploting %f" % (time.time() - t0), index=5)

time_previous = time.time()
time_start = time.time()
def timelog(msg, reset=False):
	global time_previous, time_start
	now = time.time()
	if reset:
		time_start = now
	T = now - time_start
	deltaT = now - time_previous
	print "*** TIMELOG: %s (T=%f deltaT=%f)" % (msg, T, deltaT)
	time_previous = now

class VolumeRenderingPlotDialog(PlotDialog):
	type_name = "volumerendering"
	#names = "volumerendering,3d"
	def __init__(self, parent, jobsManager, dataset, **options):
		super(VolumeRenderingPlotDialog, self).__init__(parent, jobsManager, dataset, 3, "X Y Z".split(), **options)
		#[xname, yname, zname]

	def closeEvent(self, event):
		self.widget_volume.orbit_stop()
		super(VolumeRenderingPlotDialog, self).closeEvent(event)

	def afterCanvas(self, layout):

		self.widget_volume = gavi.vaex.volumerendering.VolumeRenderWidget(self)
		self.layout_plot_region.insertWidget(0, self.widget_volume, 1)


		#self.addToolbar2(layout)
		super(VolumeRenderingPlotDialog, self).afterCanvas(layout)

		self.menu_view.addSeparator()
		self.action_group_quality_3d = QtGui.QActionGroup(self)
		self.actions_quality_3d = []
		for index, (name, resolution, iterations) in enumerate([("Fast", 256, 200), ("Medium", 256+128, 300), ("Best", 512, 500)]):
			if "vr_quality" in self.options:
				vr_index = int(eval(self.options.get("vr_quality")))
				if index == vr_index:
					#self.actions_quality_3d[index].trigger()
					self.widget_volume.ray_iterations = iterations
					self.widget_volume.texture_size = resolution

			action_quality_3d = QtGui.QAction(QtGui.QIcon(iconfile('picture_empty')), name + ' volume rendering', self)
			def do(ignore=None, resolution=resolution, iterations=iterations):
				self.widget_volume.set_iterations(iterations)
				self.widget_volume.setResolution(resolution)
				self.widget_volume.update()
			action_quality_3d.setCheckable(True)
			if resolution == self.widget_volume.texture_size and iterations == self.widget_volume.ray_iterations:
				action_quality_3d.setChecked(True)
			action_quality_3d.triggered.connect(do)
			action_quality_3d.setShortcut("Ctrl+Shift+Meta+%d" % (index+1))
			self.menu_view.addAction(action_quality_3d)
			self.action_group_quality_3d.addAction(action_quality_3d)
			self.actions_quality_3d.append(action_quality_3d)


	def getAxesList(self):
		#return reduce(lambda x,y: x + y, self.axes_grid, [])
		return [self.axis_top, self.axis_bottom]

	def add_pages(self, toolbox):
		self.frame_options_volume_rendering = QtGui.QFrame(self)

		toolbox.addItem(self.frame_options_volume_rendering, "Volume rendering")
		toolbox.setCurrentIndex(3)
		self.fill_page_volume_rendering(self.frame_options_volume_rendering)

	def add_axes(self):
		self.axes_grid = [[None,] * self.dimensions for _ in range(self.dimensions)]
		self.axis_top = self.fig.add_subplot(2,1,1)
		self.axis_bottom = self.fig.add_subplot(2,1,2)
		self.axis_top.xaxis_index = 0
		self.axis_top.yaxis_index = 1
		self.axis_bottom.xaxis_index = 0
		self.axis_bottom.yaxis_index = 2
		#self.fig.subplots_adjust(hspace=0, wspace=0)

	#def calculate_visuals(self, info, blockx=None, blocky=None, blockz=None, compute_counter=None):
	def calculate_visuals(self, info, blockx, blocky, blockz, weights_block, weights_x_block, weights_y_block, weights_xy_block, compute_counter=None):
		if compute_counter < self.compute_counter:
			print "STOP " * 100
			return True
		print "info", info

		blocks = [blockx, blocky, blockz]
		data_blocks = blocks[:self.dimensions]
		if len(blocks) > self.dimensions:
			weights_block = blocks[self.dimensions]
		else:
			weights_block = None
		elapsed = time.time() - info.time_start
		self.message("computation %.2f%% (%f seconds)" % (info.percentage, elapsed), index=9)
		QtCore.QCoreApplication.instance().processEvents()
		self.expression_error = False

		print "aap"

		N = self.grid_size
		mask = self.dataset.mask
		if info.first:
			self.counts = np.zeros((N,) * self.dimensions, dtype=np.float64)
			self.counts_weights = None
			if weights_block is not None:
				self.counts_weights = np.zeros((N,) * self.dimensions, dtype=np.float64)

			self.selected_point = None
			if mask is not None:
				self.counts_mask = np.zeros((N,) * self.dimensions, dtype=np.float64) #mab.utils.numpy.mmapzeros((128), dtype=np.float64)
				self.counts_weights_mask = None
				if weights_block is not None:
					self.counts_weights_mask = np.zeros((N,) * self.dimensions, dtype=np.float64)
			else:
				self.counts_mask = None
				self.counts_weights_mask = None

		if info.error:
			print "error", info.error_text
			self.expression_error = True
			self.message(info.error_text)
			return


		xmin, xmax = self.ranges[0]
		ymin, ymax = self.ranges[1]
		for i in range(self.dimensions):
			if self.ranges_show[i] is None:
				self.ranges_show[i] = self.ranges[i]


		print "noot"
		index = self.dataset.selected_row_index
		if index is not None:
			if index >= info.i1 and index < info.i2: # selected point is in this block
				self.selected_point = blockx[index-info.i1], blocky[index-info.i1]

		t0 = time.time()
		#histo2d(blockx, blocky, self.counts, *self.ranges)
		ranges = []
		for minimum, maximum in self.ranges:
			ranges.append(minimum)
			if minimum == maximum:
				maximum += 1
			ranges.append(maximum)
		print "mies"
		try:
			args = data_blocks, self.counts, ranges
			#if self.dimensions == 2:
			#	gavi.histogram.hist3d(data_blocks[0], data_blocks[1], self.counts, *ranges)
			#if self.dimensions == 3:
			#	#gavi.histogram.hist3d(data_blocks[0], data_blocks[1], data_blocks[2], self.counts, *ranges)
			gavifast.histogram3d(blockx, blocky, blockz, None, self.counts, *ranges)
			#if weights_block is not None:
			#	args = data_blocks, weights_block, self.counts, ranges
			#	gavi.histogram.hist2d_weights(blockx, blocky, self.counts_weights, weights_block, *ranges)
		except:
			print "args", args
			print blockx.shape, blockx.dtype
			print blocky.shape, blocky.dtype
			print self.counts.shape, self.counts.dtype
			raise
		print "it took", time.time()-t0
		print "mies2"

		if mask is not None:
			subsets = [block[mask[info.i1:info.i2]] for block in data_blocks]
			if self.dimensions == 2:
				gavi.histogram.hist2d(subsets[0], subsets[1], self.counts_weights_mask, *ranges)
			if self.dimensions == 3:
				gavi.histogram.hist3d(subsets[0], subsets[1], subsets[2], self.counts_mask, *ranges)
			if weights_block is not None:
				subset_weights = weights_block[mask[info.i1:info.i2]]
				if self.dimensions == 2:
					gavi.histogram.hist2d_weights(subsets[0], subsets[1], self.counts_weights_mask, subset_weights, *ranges)
				if self.dimensions == 3:
					gavi.histogram.hist3d_weights(subsets[0], subsets[1], subsets[2], self.counts_weights_mask, subset_weights, *ranges)
		if info.last:
			elapsed = time.time() - info.time_start
			self.message("computation (%f seconds)" % (elapsed), index=9)


	def add_image_layer(self, rgba, intensity):
		self.image_layers.append(intensity)

	def plot(self):
		self.image_layers = []
		#self.image_layers = []
		axes_list = self.getAxesList()
		for axes in axes_list:
			axes.cla()
		if len(self.layers) == 0:
			return
		first_layer = self.layers[0]


		for layer in self.layers:
			layer.plot(axes_list, self.add_image_layer)
		print "grids", self.image_layers
		for image in self.image_layers:
			self.widget_volume.setGrid(image)



		#if self.aspect is None:
		#	self.axes.set_aspect('auto')
		#else:
		#	self.axes.set_aspect(self.aspect)
		#self.axes.set_xlim(*self.ranges_show[0])
		#self.axes.set_ylim(*self.ranges_show[1])
		self.fig.tight_layout()#1.008) #pad=pad, h_pad=h_pad, w_pad=w_pad, rect=rect)
		self.canvas.draw()
		self.update()


	def plot_(self):
		timelog("plot start", reset=False)
		t0 = time.time()
		if 1:
			ranges = []
			for minimum, maximum in self.ranges_show:
				ranges.append(minimum)
				ranges.append(maximum)

			timelog("creating grid map")
			grid_map = self.create_grid_map(self.grid_size, False)
			timelog("eval amplitude")
			amplitude = self.eval_amplitude(self.amplitude_expression, locals=grid_map)
			timelog("eval amplitude done")
			use_selection = self.dataset.mask is not None
			if use_selection:
				timelog("repeat for selection")
				grid_map_selection = self.create_grid_map(self.grid_size, True)
				amplitude_selection = self.eval_amplitude(self.amplitude_expression, locals=grid_map_selection)

			timelog("creating grid map vector")
			grid_map_vector = self.create_grid_map(self.vector_grid_size, use_selection)
			vector_grid = None
			vector_counts = grid_map_vector["counts"]
			vector_mask = vector_counts > 0
			if grid_map_vector["weightx"] is not None:
				vector_x = grid_map_vector["x"]
				vx = self.eval_amplitude("weightx/counts", locals=grid_map_vector)
			else:
				vector_x = None
				vx = None
			if grid_map_vector["weighty"] is not None:
				vector_y = grid_map_vector["y"]
				vy = self.eval_amplitude("weighty/counts", locals=grid_map_vector)
			else:
				vector_y = None
				vy = None
			if grid_map_vector["weightz"] is not None:
				vector_z = grid_map_vector["z"]
				vz = self.eval_amplitude("weightz/counts", locals=grid_map_vector)
			else:
				vector_z = None
				vz = None
			if vx is not None and vy is not None and vz is not None:
				timelog("making vector grid")
				vector_grid = np.zeros((4, ) + ((vx.shape[0],) * 3), dtype=np.float32)
				mask = vector_counts > 0
				meanvx = 0 if self.vectors_subtract_mean is False else vx[mask].mean()
				meanvy = 0 if self.vectors_subtract_mean is False else vy[mask].mean()
				meanvz = 0 if self.vectors_subtract_mean is False else vz[mask].mean()
				vector_grid[0] = vx - meanvx
				vector_grid[1] = vy - meanvy
				vector_grid[2] = vz - meanvz
				vector_grid[3] = vector_counts
				vector_grid = np.swapaxes(vector_grid, 0, 3)
				vector_grid = vector_grid * 1.
				print np.sum(vector_counts), np.sum(grid_map["counts"])
			timelog("setting grid")
			if use_selection:
				self.widget_volume.setGrid(amplitude_selection, amplitude, vectorgrid=vector_grid)
			else:
				self.widget_volume.setGrid(amplitude, vectorgrid=vector_grid)
			timelog("grid")
			if 0:
				self.tool.grid = amplitude
				self.tool.update()
			
			#if self.ranges_level[0] is None:
			#	self.ranges_level[0] = 0, amplitude.max() * 1.1
			#return


			def multisum(a, axes):
				correction = 0
				for axis in axes:
					a = np.nansum(a, axis=axis-correction)
					correction += 1
				return a		
			axeslist = self.getAxesList()
			vector_values = [vx, vy, vz]
			vector_positions = [vector_x, vector_y, vector_z]
			for i in range(2):
					timelog("axis: " +str(i))
					axes = axeslist[i]
					i1 = 0
					i2 = i + 1
					i3 = 2- i
					ranges = list(self.ranges[i1]) + list(self.ranges[i2])
					axes.clear()
					allaxes = range(self.dimensions)
					if 0 :#i > 0:
						for label in axes.get_yticklabels():
							label.set_visible(False)
						axes.yaxis.offsetText.set_visible(False)
					if 0: #j > 0:
						for label in axes.get_xticklabels():
							label.set_visible(False)
						axes.xaxis.offsetText.set_visible(False)
					if 1:
						#print "axes", allaxes, i1, i2, i3, vector_values, vector_positions
						allaxes.remove(2-(0))
						allaxes.remove(2-(1+i))
						print "removed", allaxes
						counts_mask = None
						colors = "red green blue".split()
						axes.spines['bottom'].set_color(colors[i1])
						axes.spines['left'].set_color(colors[i2])
						linewidth = 2.
						axes.spines['bottom'].set_linewidth(linewidth)
						axes.spines['left'].set_linewidth(linewidth)

						grid_map_2d = {key:None if grid is None else (grid if grid.ndim != 3 else multisum(grid, allaxes)) for key, grid in grid_map.items()}
						amplitude = self.eval_amplitude(self.amplitude_expression, locals=grid_map_2d)
						if use_selection:
							grid_map_selection_2d = {key:None if grid is None else (grid if grid.ndim != 3 else multisum(grid, allaxes)) for key, grid in grid_map_selection.items()}
							amplitude_selection = self.eval_amplitude(self.amplitude_expression, locals=grid_map_selection_2d)

						axes.imshow(self.contrast(amplitude), origin="lower", extent=ranges, alpha=0.4 if use_selection else 1.0, cmap=self.colormap)
						if use_selection:
							axes.imshow(self.contrast(amplitude_selection), origin="lower", extent=ranges, alpha=1, cmap=self.colormap)

						#vector_positions1, vector_positions2,  = vector_positions[i1],  vector_positions[i2]
						#vector_values1, vector_values2 = vector_values[i1],  vector_values[i2]
						if vector_positions[i1] is not None and vector_positions[i2] is not None:
							print "drawing vectors"
							mask = multisum(vector_counts, allaxes) > 0
							x, y = np.meshgrid(vector_positions[i1], vector_positions[i2])
							U = multisum(vector_values[i1], allaxes)
							V = multisum(vector_values[i2], allaxes)

							if np.any(mask):
								meanU = 0 if self.vectors_subtract_mean is False else np.nanmean(U[mask])
								meanV = 0 if self.vectors_subtract_mean is False else np.nanmean(V[mask])
								U -= meanU
								V -= meanV

							if vector_positions[i3] is not None and self.vectors_color_code_3rd:
								print "with colors"
								W = multisum(vector_values[i3], allaxes)
								if np.any(mask):
									meanW = 0 if self.vectors_subtract_mean is False else np.nanmean(W[mask])
									W -= meanW
								#print U.shape, vector_mask.shape
								axes.quiver(x[mask], y[mask], U[mask], V[mask], W[mask], cmap=self.colormap_vector)
							else:
								print "without colors"
								axes.quiver(x[mask], y[mask], U[mask], V[mask], color="black")
	

						if 0: # TODO: self.dataset.selected_row_index is not None:
							#self.axes.autoscale(False)
							x, y = self.getdatax()[self.dataset.selected_row_index],  self.getdatay()[self.dataset.selected_row_index]
							print "drawing selected point at", x, y
							axes.scatter([x], [y], color='red') #, scalex=False, scaley=False)
					if self.aspect is None:
						axes.set_aspect('auto')
					else:
						axes.set_aspect(self.aspect)
						
					axes.set_xlim(self.ranges_show[i1][0], self.ranges_show[i1][1])
					axes.set_ylim(self.ranges_show[i2][0], self.ranges_show[i2][1])
					axes.set_xlabel(self.expressions[i1])
					axes.set_ylabel(self.expressions[i2])
			if 0:
					
				self.axes.imshow(amplitude.T, origin="lower", extent=ranges, alpha=1 if self.counts_mask is None else 0.4, cmap=cm_plusmin)
				if 1:
					if self.counts_mask is not None:
						if self.amplitude_expression is not None:
							#locals = {"counts":self.counts_mask}
							locals = {"counts":self.counts_weights_mask, "counts1": self.counts_mask}
							globals = np.__dict__
							amplitude_mask = eval(self.amplitude_expression, globals, locals)
						self.axes.imshow(amplitude_mask.T, origin="lower", extent=ranges, alpha=1, cmap=cm_plusmin)
					#self.axes.imshow((I), origin="lower", extent=ranges)
				self.axes.set_aspect('auto')
					#if self.dataset.selected_row_index is not None:
						#self.axes.autoscale(False)
				index = self.dataset.selected_row_index
				if index is not None and self.selected_point is None:
					logger.debug("point selected but after computation")
					# TODO: optimize
					def find_selected_point(info, blockx, blocky):
						if index >= info.i1 and index < info.i2: # selected point is in this block
							self.selected_point = blockx[index-info.i1], blocky[index-info.i1]
					self.dataset.evaluate(find_selected_point, *self.expressions, **self.getVariableDict())
					

				if self.selected_point:
					#x, y = self.getdatax()[self.dataset.selected_row_index],  self.getdatay()[self.dataset.selected_row_index]
					x, y = self.selected_point
					print "drawing selected point at", x, y
					self.axes.scatter([x], [y], color='red') #, scalex=False, scaley=False)
				#if dataxsel is not None:
				#	self.axes.scatter(dataxsel, dataysel)
				self.axes.set_xlabel(self.expressions[0])
				self.axes.set_ylabel(self.expressions[0])
				print "plot limits:", self.ranges
				self.axes.set_xlim(*self.ranges_show[0])
				self.axes.set_ylim(*self.ranges_show[1])
		self.canvas.draw()
		timelog("plot end")
		self.message("ploting %f" % (time.time() - t0), index=5)
		

class Rank1ScatterPlotDialog(ScatterPlotDialog):
	type_name = "sequence-density2d"
	def __init__(self, parent, jobsManager, dataset, xname=None, yname=None):
		self.nSlices = dataset.rank1s[dataset.rank1s.keys()[0]].shape[0]
		self.serieIndex = dataset.selected_serie_index if dataset.selected_serie_index is not None else 0
		self.record_frames = False
		super(Rank1ScatterPlotDialog, self).__init__(parent, jobsManager, dataset, xname, yname)

	def getTitleExpressionList(self):
		#return []
		return ["%s: {%s: 4f}" % (name, name) for name in self.dataset.axis_names]
		
	def addToolbar2(self, layout, contrast=True, gamma=True):
		super(Rank1ScatterPlotDialog, self).addToolbar2(layout, contrast, gamma)
		self.action_save_frames = QtGui.QAction(QtGui.QIcon(iconfile('film')), '&Export frames', self)
		self.menu_save.addAction(self.action_save_frames)
		self.action_save_frames.triggered.connect(self.onActionSaveFrames)
		
	def onActionSaveFrames(self, ignore=None):
		import qt
		#directory = QtGui.QFileDialog.getExistingDirectory(self, "Choose where to save frames", "",  QtGui.QFileDialog.ShowDirsOnly | QtGui.QFileDialog.DontResolveSymlinks)
		#print directory
		directory = qt.getdir(self, "Choose where to save frames", "")
		self.frame_template = os.path.join(directory, "%s_{index:05}.png" % self.dataset.name)
		self.frame_template = qt.gettext(self, "template for frame filenames", "template:", self.frame_template)
		self.record_frames = True
		self.onPlayOnce()
		
	def plot(self):
		super(Rank1ScatterPlotDialog, self).plot()
		if self.record_frames:
			index = self.serieIndex
			path = self.frame_template.format(**locals())
			self.fig.savefig(path)
			if self.serieIndex == self.nSlices-1:
				self.record_frames = False
				

	def onSerieIndexSelect(self, serie_index):
		print serie_index, self.serieIndex
		if serie_index != self.serieIndex: # avoid unneeded event
			self.serieIndex = serie_index
			self.seriesbox.setCurrentIndex(self.serieIndex)
		else:
			self.serieIndex = serie_index
		#print "%" * 200
		self.compute()
		#self.jobsM
		#self.plot()
	
		
	def getExpressionList(self):
		names = []
		for rank1name in self.dataset.rank1names:
			names.append(rank1name + "[index]")
		return names
	
	def getVariableDict(self):
		vars = {"index": self.serieIndex}
		for name in self.dataset.axis_names:
			vars[name] = self.dataset.axes[name][self.serieIndex]
		print "vars", vars
		return vars
		

	def _getVariableDictMinMax(self):
		return {"index": slice(None, None, None)}

	def afterCanvas(self, layout):
		super(Rank1ScatterPlotDialog, self).afterCanvas(layout)
		#return

		self.seriesbox = QtGui.QComboBox(self)
		self.seriesbox.addItems([str(k) for k in range(self.nSlices)])
		self.seriesbox.setCurrentIndex(self.serieIndex)
		self.seriesbox.currentIndexChanged.connect(self.onSerieIndex)
		
		self.grid_layout.addWidget(self.seriesbox, 10, 1)
		#self.form_layout = QtGui.QFormLayout(self)
		#self.form_layout.addRow("index", self.seriesbox)
		#self.buttonLoop = QtGui.QToolButton(self)
		#self.buttonLoop.setText("one loop")
		#self.buttonLoop.clicked.connect(self.onPlayOnce)
		#self.form_layout.addRow("movie", self.buttonLoop)
		#layout.addLayout(self.form_layout, 0)
		
	def onPlayOnce(self):
		#self.timer = QtCore.QTimer(self)
		#self.timer.timeout.connect(self.onNextFrame)
		self.delay = 10
		if not self.axis_lock:
			for i in range(self.dimensions):
				self.ranges[i] = None
			for i in range(self.dimensions):
				self.ranges_show[i] = None
		self.dataset.selectSerieIndex(0)
		self.jobsManager.execute()
		QtCore.QTimer.singleShot(self.delay if not self.record_frames else 0, self.onNextFrame);
		
	def onNextFrame(self, *args):
		#print args
		step = 1
		next = self.serieIndex +step
		if next >= self.nSlices:
			next = self.nSlices-1
		if not self.axis_lock:
			for i in range(self.dimensions):
				self.ranges[i] = None
			for i in range(self.dimensions):
				self.ranges_show[i] = None
		self.dataset.selectSerieIndex(next)
		self.jobsManager.execute()
		if self.serieIndex < self.nSlices-1 : # not last frame
			QtCore.QTimer.singleShot(self.delay, self.onNextFrame);
			
			
	def onSerieIndex(self, index):
		if index != self.dataset.selected_serie_index: # avoid unneeded event
			if not self.axis_lock:
				for i in range(self.dimensions):
					self.ranges[i] = None
				for i in range(self.dimensions):
					self.ranges_show[i] = None
			self.dataset.selectSerieIndex(index)
			#self.compute()
			self.jobsManager.execute()

<|MERGE_RESOLUTION|>--- conflicted
+++ resolved
@@ -288,22 +288,13 @@
 	
 	def get_options(self):
 		options = collections.OrderedDict()
-<<<<<<< HEAD
 		options["grid_size"] = self.grid_size
 		options["vector_grid_size"] = self.vector_grid_size
-		options["layers"] = []
-		for layer in self.layers:
-			options["layers"].append(layer.get_options())
-=======
-		#options["layer"] = collections.OrderedDict()
 		options["ranges_show"] = self.ranges_show
-		#options["grid_size"] = self.grid_size
-		#options["vector_grid_size"] = self.vector_grid_size
 		options["aspect"] = self.aspect
 		layer = self.current_layer
 		if layer is not None:
 			options["layer"] = layer.get_options()
->>>>>>> da77dd06
 		options = copy.deepcopy(options)
 		return dict(options)
 
@@ -2341,7 +2332,7 @@
 			ranges.append(maximum)
 
 		placeholder = self.axes.imshow(background, extent=ranges, origin="lower")
-		self.add_image_layer(background)
+		self.add_image_layer(background, None)
 
 		for i in range(self.dimensions):
 			if self.ranges_show[i] is None:
